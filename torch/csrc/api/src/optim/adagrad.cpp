--- conflicted
+++ resolved
@@ -55,10 +55,6 @@
 
 /// Adapted from
 /// https://github.com/pytorch/pytorch/blob/master/torch/optim/adagrad.py
-<<<<<<< HEAD
-void Adagrad::step() {
-  NoGradGuard no_grad;
-=======
 Tensor Adagrad::step(LossClosure closure) {
   NoGradGuard no_grad;
   Tensor loss = {};
@@ -66,7 +62,6 @@
     at::AutoGradMode enable_grad(true);
     loss = closure();
   }
->>>>>>> fa5bc9fa
   for (auto& group : param_groups_) {
     for (auto& p : group.params()) {
       if (!p.grad().defined()) {
