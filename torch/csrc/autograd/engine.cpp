#include <torch/csrc/autograd/engine.h>

#include <torch/csrc/autograd/function.h>
#include <torch/csrc/autograd/functions/basic_ops.h>
#include <torch/csrc/autograd/grad_mode.h>
#include <torch/csrc/autograd/anomaly_mode.h>
#include <torch/csrc/autograd/variable.h>
#include <torch/csrc/utils/memory.h>

#include <ATen/DeviceGuard.h>
#include <ATen/ExpandUtils.h>
#include <ATen/Parallel.h>
#include <c10/util/Exception.h>
#include <c10/core/Stream.h>
#include <c10/core/Event.h>
#include <c10/core/DeviceGuard.h>
#include <c10/util/Optional.h>
#include <c10/core/StreamGuard.h>

#include <atomic>
#include <condition_variable>
#include <cstdint>
#include <functional>
#include <iostream>
#include <memory>
#include <mutex>
#include <set>
#include <string>
#include <thread>
#include <unordered_set>
#include <typeinfo>
#include <sstream>
#include <queue>
#include <TH/TH.h>

namespace torch { namespace autograd {

namespace {
static bool in_bad_autograd_fork =
    false; // True for children forked after engine's thread pool init

// Called in the forked child if engine's thread pool has already been
// initialized
static void forked_autograd_child() { in_bad_autograd_fork = true; }

// Should be called before unsafe for forks (thread pool) calls
static void track_bad_autograd_forks() {
#ifndef WIN32
  static std::once_flag flag;
  std::call_once(
      flag, [&] { pthread_atfork(nullptr, nullptr, forked_autograd_child); });
#endif
}
}

// Threads spawned by the engine are assigned a constant 'worker_device'
// specifying what device they process work for.  This variable is initialized
// at thread creation time and is constant afterwards.  This is used when
// handling reentrant backwards calls; see Note [Reentrant backwards]
static thread_local int worker_device = NO_DEVICE;

// This variable is true if ALL invocations in the stack of re-entrant engine
// invocations are imperative backwards. This special variable is needed for the
// gradient checkpointing feature only.
static thread_local bool checkpoint_valid = true;

// XXX: Changes to the way multithreading works in execute should be done with
// great care. Right now the implementation guarantees that a single function's
// apply will never be entered concurrently (even if multiple graphs are
// executed at the same time). Adding multiple threads per-device or removing
// engine thread affinity to the device can break this invariant, and we depend
// on it in a few places (e.g. AccumulateGrad function).

// Number of nested reentrant backwards calls currently on this thread
static thread_local int current_depth = 0;
// Total nested reentrant backwards calls over all threads for worker_device
static thread_local int total_depth = 0;

// Every autograd worker thread is associated with a ready queue, which specifies
// the stream of work of this thread to do. This shared_ptr is a thread_local
// pointer to each thread's ready_queue, and it should be initialized via the
// Engine::init_local_ready_queue() call in each corresponding thread before execution.
//
// The CUDA, XLA threads are shared among all invocations of backwards via
// device_ready_queues_, while CPU threads are dedicated to processing CPU work for
// the backward they invoked. So any given graph task maintains its own cpu_ready_queue_
// where you should send work for it to be done
//
// For reentrant backward calls, if we spawn new thread from the current thread
// because we reached the maximum depth, the new thread will just reuse the same
// ReadyQueue with the parent thread for performance improvement.
// see Note [Reentrant backwards] for more details.
static thread_local std::shared_ptr<ReadyQueue> local_ready_queue = nullptr;

// Note [Reentrant backwards]
// ~~~~~~~~~~~~~~~~~~~~~~~~~~
// To understand the reentrant backwards problem, we have to notice two
// aspects of how the autograd engine is implemented today:
//
//  1. When you call Engine::execute(), you want to block until
//  differentiation finishes so that you can get the final result variables
//  of the backwards pass.
//
//  2. The engine operates by having a single worker thread per work queue,
//  and every work queue is pinned to a specific device where the
//  operation is executed.
//
// The problem is, suppose that you call backward() inside of a worker
// thread.  By property (1), we're supposed to block until the nested task
// finishes.  However, by property (2), this worker thread is on the
// hook for processing the tasks assigned to it; we better not block,
// because then all of our backward executions (including the one we
// just started) will deadlock!
//
// We maintain a pool of threads waiting for work to do
// When a reentrant backwards call occurs, the current thread blocks
// and a thread from the pool is woken up to complete the blocking tasks and an
// any other tasks that would have been assigned to that worker. If there are no
// threads available, a new thread is spawned. The new thread will continue
// processing tasks from the same ReadyQueue as the parent worker
//
// When the GraphTask is finished, the parent worker thread that is waiting on
// the task is notified and the current thread returns to the pool.

// Note [Streaming backwards]
// ~~~~~~~~~~~~~~~~~~~~~~~~~~
// On CUDA devices the autograd engine's device operations are run on the
// same stream that ran them in forward. This requires automatically
// syncing the streams so that function A finishes producing its
// output before function B consumes it.
//
// This synchronization occurs when outputs are placed into input buffers.
// The functions corresponding to input buffer positions have metadata
// recording their streams from forward, and during backward this
// data is used to sync the producer's stream with the consumer's.
//
// When a CUDA function is run either all its inputs were accumulated on the
// stream used to run the function OR the inputs are on different devices
// and the function is responsible for properly acquiring them.
//
// Historically, the autograd engine ran all CUDA operations on their
// device's DEFAULT stream. This meant that syncing (implicitly or
// explicitly) with the default streams was required before and after
// calling backward(). It also meant, however, that syncing with
// the default streams after backward() was sufficient to ensure
// that backward() had finished running. To preserve this historic
// behavior the engine records "leaf streams," the streams of the
// leaf variables, and syncs them with their device's default stream
// at the end of backward. All other streams are already synchronized
// to happen before at least one leaf stream (per the above), so syncing
// the leaf streams with the default streams is sufficient to implement
// the historic behavior.

int NodeTask::getReentrantDepth() const {
  std::shared_ptr<GraphTask> graph_task = base_.lock();
  if (graph_task) {
    return graph_task->reentrant_depth_;
  } else {
    // The graph task is no longer valid indicating an error. As a result, we
    // try to move this to the front of the queue to ensure the autograd
    // engine threads pick up this error soon.
    return std::numeric_limits<int>::max();
  }
}

bool graph_task_completed(const std::shared_ptr<GraphTask>& graph_task) {
  return graph_task->outstanding_tasks_.load() == 0 ||
      (graph_task->exit_on_error_ && graph_task->has_error_.load());
}

auto ReadyQueue::push(NodeTask item, bool incrementOutstandingTasks) -> void {
  {
    // Lock mutex for writing to heap_
    std::lock_guard<std::mutex> lock(mutex_);
    if (incrementOutstandingTasks) {
      std::shared_ptr<GraphTask> graph_task = item.base_.lock();
      TORCH_INTERNAL_ASSERT(graph_task, "GraphTask is no longer valid!");
      ++graph_task->outstanding_tasks_;
    }
    heap_.push(std::move(item));
  }
  not_empty_.notify_one();
}

auto ReadyQueue::pushShutdownTask() -> void {
  {
    std::lock_guard<std::mutex> lock(mutex_);
    heap_.push(NodeTask({}, nullptr, InputBuffer(0), true));
  }
  not_empty_.notify_one();
}

size_t ReadyQueue::size() const {
  // Lock mutex for accesses to heap_
  std::unique_lock<std::mutex> lock(mutex_);
  return heap_.size();
}

auto ReadyQueue::pop() -> NodeTask {
  // Lock mutex for accesses to heap_
  std::unique_lock<std::mutex> lock(mutex_);
  not_empty_.wait(lock, [this]{ return !heap_.empty(); });
  // NOLINTNEXTLINE(cppcoreguidelines-pro-type-const-cast)
  auto task = std::move(const_cast<NodeTask&>(heap_.top())); heap_.pop();
  return task;
}

bool ReadyQueue::empty() const {
  // Lock mutex for accesses to heap_
  std::unique_lock<std::mutex> lock(mutex_);
  return heap_.empty();
}

// This limit is based on the default python recursion limit which is 1000
Engine::Engine() : max_recursion_depth_(100), non_reentrant_thread_count_(0) {}

// Send shutdown tasks to all ReadyQueues if no backward tasks are running
// Even though readyQueue should be empty, shutdown tasks have the highest
// priority
Engine::~Engine() {
  bool noBackward = true;
  for (auto& queue: device_ready_queues_) {
    noBackward =  noBackward && queue->empty();
  }
  if (noBackward) {
    for (auto& queue : device_ready_queues_) {
     queue->pushShutdownTask();
    }
    // Do not wait for termination of global threads on Windows
    // Because CRT terminates DLL threads before calling
    // global object destructors
#if !defined(_WIN32) || !defined(C10_BUILD_SHARED_LIBS)
    std::unique_lock<std::mutex> lk(non_reentrant_thread_finish_mutex_);
    while(non_reentrant_thread_count_.load() != 0) {
      non_reentrant_thread_finish_.wait(lk);
    }
#endif
  }
  // Otherwise threads are leaked
}

void Engine::release_workers() {
  std::unique_lock<std::mutex> lk(non_reentrant_thread_finish_mutex_);
  non_reentrant_thread_count_.store(0);
  non_reentrant_thread_finish_.notify_one();
}

void Engine::set_device(int device) {
  // NB: We MUST NOT construct the guard for device CPU,
  // as in some settings we compile with cuda, but
  // have lazy stubs for CUDA functionality (so actually
  // attempting to setup a guard(CPU_DEVICE) will cause an
  // error, because it will still query cudaGetDevice).
  //
  // Don't use DeviceGuard here because its destructor may be called before the
  // device is reset. This is fine because the device is thread local.
  if (device != CPU_DEVICE) {
    for (size_t i = 0; i < static_cast<size_t>(c10::DeviceType::COMPILE_TIME_MAX_DEVICE_TYPES); i++) {
      auto* impl = c10::impl::device_guard_impl_registry[i].load();
      if (impl && device < impl->deviceCount()) {
        impl->setDevice(at::Device(static_cast<c10::DeviceType>(i), device));
      }
    }
  }
  worker_device = device;
}

auto Engine::thread_init(int device, const std::shared_ptr<ReadyQueue>& ready_queue) -> void {
  at::init_num_threads();
  // thread_init should only be called by device threads other than CPU_DEVICE
  TORCH_INTERNAL_ASSERT(device != CPU_DEVICE);

  // Note [Allocating GPUs to autograd threads]
  // ~~~~~~~~~~~~~~~~~~~~~~~~~~~~~~~~~~~~~~~~~~
  // What's our strategy here?  Originally, the autograd engine was written
  // with only CUDA in mind.  We allocate one thread to handle all CPU
  // operations, and a thread per CUDA device.
  //
  // But what if we have OTHER devices?  There are two plausible
  // strategies:
  //
  //  - We can allocate threads equal to max(num_cuda_devices, num_xla_devices,
  //    ...) and colocate cuda device 0 with xla device 0
  //  - We can allocate threads equal to sum(num_cuda_devices, num_xla_devices,
  //    ...) keeping everyone separate.
  //
  // We don't have any good reason to prefer one or the other, so we've
  // arbitrarily picked to colocate devices.  Maybe the other approach is
  // better.
  set_device(device);

  // initialize each device thread's thread local ready queue with the ready queue
  // that is created before the thread initialization
  init_local_ready_queue(ready_queue);

  std::shared_ptr<GraphTask> graph_task = nullptr;
  thread_main(graph_task, /* reentrant_thread */ false);
  // Notify about shutdown
  {
    std::unique_lock<std::mutex> lk(non_reentrant_thread_finish_mutex_);
    non_reentrant_thread_count_.fetch_sub(1);
    non_reentrant_thread_finish_.notify_one();
  }
}

// NOTE: graph_tasks do not necessarily form a stack. Imagine this
// case:
//
//    +----> Eval1
//  Root
//    +----> Eval2
//
// Once Root is executed, both Eval1 and Eval2 are added to the ready queue.
// Next, Eval1 is run and this causes the worker to enter thread_main again.
// Then, it pops the next task from the queue, but at this point it is Eval2.
// It enters thread_main once again, but now with graph_task of Eval2, which is
// completely unrelated to that of Eval1 (it's not a recursive call).
// It's all ok and is handled right now, but it should be accounted for
// in case this code is to be changed.
auto Engine::thread_main(
    const std::shared_ptr<GraphTask>& graph_task,
    bool reentrant_thread) -> void {
  // Either reentrant_thread should be false or we should pass in a non-null
  // graph_task.
  TORCH_INTERNAL_ASSERT(reentrant_thread != (graph_task == nullptr));

  // local_ready_queue should already been initialized when we get into thread_main
  TORCH_INTERNAL_ASSERT(local_ready_queue != nullptr);
  // Why the test on graph_task->outstanding_tasks_?  See
  // Note [Reentrant backwards]
  while (!reentrant_thread || graph_task->outstanding_tasks_ > 0) {
    // local_graph_task represents the graph_task we retrieve from the queue.
    // The outer graph_task represents the overall graph_task we need to execute
    // for reentrant execution.
    std::shared_ptr<GraphTask> local_graph_task;
    {
      // Scope this block of execution since NodeTask is not needed after this
      // block and can be deallocated (release any references to grad tensors
      // as part of inputs_).
      NodeTask task = local_ready_queue->pop();
      // This will only work if the worker is running a non backward task
      // TODO Needs to be fixed this to work in all cases
      if (task.isShutdownTask_) {
        C10_LOG_API_USAGE_ONCE("torch.autograd.thread_shutdown");
        break;
      }

      if (!(local_graph_task = task.base_.lock())) {
        // GraphTask for function is no longer valid, skipping further
        // execution.
        continue;
      }

      if (task.fn_ && !local_graph_task->has_error_.load()) {
        AutoGradMode grad_mode(local_graph_task->grad_mode_);
        try {
          evaluate_function(local_graph_task, task.fn_.get(), task.inputs_);
        } catch (std::exception& e) {
          thread_on_exception(local_graph_task, task.fn_, e);
        }
      }
    }

    // Decrement the outstanding tasks.
    --local_graph_task->outstanding_tasks_;

    // Check if we've completed execution.
    if (graph_task_completed(local_graph_task)) {
      // We don't need to explicitly notify the owner thread, since
      // 'mark_graph_task_completed' would mark the Future as completed and this
      // would notify the owner thread that the task has been completed.
      mark_graph_task_completed(local_graph_task);

      // The CPU worker thread is actually the thread that initially requested
      // the autograd computation. Now that we're done, we need to break out of
      // the worker loop so we can continue executing the rest of the calling code!
      if (worker_device == CPU_DEVICE) {
        break;
      }

      auto base_owner = local_graph_task->owner_;
      // Send a dummy function task to the owning thread just to
      // ensure that it's not sleeping. If it has work, it might see that
      // graph_task->outstanding_tasks_ == 0 before it gets to the task, but
      // it's a no-op anyway.
      // This is not necessary if the current thread is the owning thread.
      if (base_owner != worker_device) {
        // Synchronize outstanding_tasks_ with queue mutex
        std::atomic_thread_fence(std::memory_order_release);
        ready_queue_by_index(local_graph_task, base_owner)
            .push(NodeTask(local_graph_task, nullptr, InputBuffer(0)));
      }
    }
  }
}


// Reentrant call will still use the parent thread ready_queue for queueing
// tasks. While we can create separate cpu_ready_queue for each new reentrant
// thread, but sharing the same cpu_ready_queue with parent thread is
// a performance improvement and cuda thread still have to do the same thing.
void Engine::reentrant_thread_init(const std::shared_ptr<ReadyQueue>& parent_ready_queue) {
  at::init_num_threads();
  auto tp_shared = thread_pool_shared_;
  while(true) {
    std::unique_lock<std::mutex> lk(tp_shared->mutex_);
    ++thread_pool_shared_->num_workers_;
    tp_shared->work_.wait(lk, [&tp_shared]{ return !tp_shared->graphtasks_queue_.empty();});
    --thread_pool_shared_->num_workers_;
    auto task = tp_shared->graphtasks_queue_.front();
    tp_shared->graphtasks_queue_.pop();
    lk.unlock();
    std::shared_ptr<GraphTask> graph_task;
    if (!(graph_task = task.lock())) {
      LOG(INFO) << "GraphTask has expired, skipping reentrant execution";
      continue;
    }
    set_device(graph_task->owner_);
    // set the local_ready_queue to the parent_ready_queue provided
    init_local_ready_queue(parent_ready_queue);
    total_depth = graph_task->reentrant_depth_;
    thread_main(graph_task, /* reentrant thread*/ true);
  }
}

void Engine::thread_on_exception(
    std::shared_ptr<GraphTask> graph_task,
    const std::shared_ptr<Node>& fn,
    std::exception& e) {
  graph_task->set_exception(e, fn);
}

void GraphTask::set_exception_without_signal(const std::shared_ptr<Node>& fn) {
  std::unique_lock<std::mutex> lock(mutex_);
  if (!has_error_.load()) {
    if (AnomalyMode::is_enabled() && fn) {
      fn->metadata()->print_stack(fn->name());
    }
    has_error_ = true;
  }
}

void GraphTask::set_exception(
    std::exception& e,
    const std::shared_ptr<Node>& fn) {
  set_exception_without_signal(fn);
  future_result_->setErrorIfNeeded(e.what());
}

static variable_list call_pre_hooks(Node& fn, variable_list inputs) {
  for (const auto& hook : fn.pre_hooks()) {
    inputs = (*hook)(inputs);
  }
  return inputs;
}

static variable_list call_post_hooks(Node& fn, variable_list outputs, const variable_list& inputs) {
  for (const auto& hook : fn.post_hooks()) {
    outputs = (*hook)(outputs, inputs);
  }
  return outputs;
}

static bool is_compatible_type(const at::TensorOptions& expected, const at::TensorOptions& actual) {
  // Types are compatible if they exactly match or if the gradient is a sparse
  // version of the expected type.
  return expected.type_equal(actual) || (actual.is_sparse() && expected.device().type() == actual.device().type());
}

void validate_outputs(
    const edge_list& edges,
    variable_list& grads,
    const std::function<std::string(const std::string&)>& format_error) {
  if (grads.size() != edges.size()) {
    std::stringstream ss;
    ss << "invalid number of gradients - expected ";
    ss << edges.size() << ", but got " << grads.size();
    AT_ERROR(format_error(ss.str()));
  }
  for (size_t i = 0; i < grads.size(); i++) {
    const auto& edge = edges[i];
    if (!edge.is_valid()) continue;

    const auto& metadata = edge.function->input_metadata(edge.input_nr);
    const auto& output = grads[i];
    if (!output.defined()) {
      // FIXME: TestJit.test_ge_optimized fails this assertion.
      // std::stringstream ss;
      // ss << "undefined gradient at index " << i;
      // AT_ERROR(format_error(ss.str()));
      continue;
    }
    if (!grads[i].sizes().equals(metadata.shape())) {
      if (!at::is_expandable_to(metadata.shape(), grads[i].sizes())) {
        std::stringstream ss;
        ss << "invalid gradient at index " << i << " - got ";
        ss << grads[i].sizes() << " but expected shape compatible with ";
        ss << metadata.shape();
        AT_ERROR(format_error(ss.str()));
      }
      grads[i] = at::sum_to(std::move(grads[i]), metadata.shape());
    }
    TORCH_CHECK(isFloatingType(grads[i].scalar_type()));
    if (c10::typeMetaToScalarType(metadata.options().dtype()) != grads[i].scalar_type()) {
      grads[i] = grads[i].to(c10::typeMetaToScalarType(metadata.options().dtype()));
    }
    if (!is_compatible_type(metadata.options(), grads[i].options())) {
       std::stringstream ss;
       ss << "invalid gradient at index " << i << " - expected type ";
       ss << metadata.options() << " but got " << grads[i].options();
       AT_ERROR(format_error(ss.str()));
    }
    auto output_device = output.device();
    if (output_device != metadata.device()) {
      std::stringstream ss;
      ss << "invalid gradient at index " << i << " - expected device ";
      ss << metadata.device() << " but got " << output_device;
      AT_ERROR(format_error(ss.str()));
    }
  }
}

static variable_list call_function(
    std::shared_ptr<GraphTask>& graph_task,
    Node* func,
    InputBuffer& inputBuffer) {
  bool prev_checkpoint_valid_state = checkpoint_valid;
  checkpoint_valid =
      graph_task->can_checkpoint() && prev_checkpoint_valid_state;
  auto& fn = *func;
  auto inputs =
      call_pre_hooks(fn, InputBuffer::variables(std::move(inputBuffer)));

  if (!graph_task->keep_graph_) {
    fn.will_release_variables();
  }

  const auto has_post_hooks = !fn.post_hooks().empty();
  variable_list outputs;

  {
    at::DebugInfoGuard guard(graph_task->debug_info_);
    if (has_post_hooks) {
      // In functions/accumulate_grad.cpp, there is some logic to check the
      // conditions under which the incoming gradient can be stolen directly
      // (which elides a deep copy) instead of cloned. One of these conditions
      // is that the incoming gradient's refcount must be 1 (nothing else is
      // referencing the same data).  Stashing inputs_copy here bumps the
      // refcount, so if post hooks are employed, it's actually still ok for
      // accumulate_grad.cpp to steal the gradient if the refcount is 2.
      //
      // "new_grad.use_count() <= 1 + !post_hooks().empty()" in
      // accumulate_grad.cpp accounts for this, but also creates a silent
      // dependency between engine.cpp (ie, this particular engine
      // implementation) and accumulate_grad.cpp.
      //
      // If you change the logic here, make sure it's compatible with
      // accumulate_grad.cpp.
      auto inputs_copy = inputs;
      outputs = fn(std::move(inputs_copy));
    } else {
      outputs = fn(std::move(inputs));
    }
  }

  validate_outputs(fn.next_edges(), outputs, [&](const std::string& msg) {
    std::ostringstream ss;
    ss << "Function "  << fn.name() << " returned an " << msg;
    return ss.str();
  });
  checkpoint_valid = prev_checkpoint_valid_state;

  if(has_post_hooks){
    // NOLINTNEXTLINE(bugprone-use-after-move)
    return call_post_hooks(fn, std::move(outputs), inputs);
  }
  return outputs;
}

void Engine::evaluate_function(
    std::shared_ptr<GraphTask>& graph_task,
    Node* func,
    InputBuffer& inputs) {
  // If exec_info_ is not empty, we have to instrument the execution
  auto& exec_info_ = graph_task->exec_info_;
  if (!exec_info_.empty()) {
    auto& fn_info = exec_info_.at(func);
    if (auto* capture_vec = fn_info.captures_.get()) {
      // Lock mutex for writing to graph_task->captured_vars_.
      std::lock_guard<std::mutex> lock(graph_task->mutex_);
      for (auto capture : *capture_vec) {
        graph_task->captured_vars_[capture.output_idx_] =
            inputs[capture.input_idx_];
      }
    }
    if (!fn_info.needed_) {
      // Skip execution if we don't need to execute the function.
      return;
    }
  }

  // Switches to a function's CUDA stream (if applicable) before calling it
  const auto opt_parent_stream = (*func).stream(c10::DeviceType::CUDA);
  c10::OptionalStreamGuard parent_stream_guard{opt_parent_stream};

  auto outputs = call_function(graph_task, func, inputs);

  auto& fn = *func;
  if (!graph_task->keep_graph_) {
    fn.release_variables();
  }

  int num_outputs = outputs.size();
  if (num_outputs == 0) { // Note: doesn't acquire the mutex
    // Records leaf stream (if applicable)
    // See note "Streaming backwards"
    if (opt_parent_stream) {
      std::lock_guard<std::mutex> lock(graph_task->mutex_);
      graph_task->leaf_streams.emplace(*opt_parent_stream);
    }
    return;
  }

  if (AnomalyMode::is_enabled()) {
    AutoGradMode grad_mode(false);
    for (int i = 0; i < num_outputs; ++i) {
      auto& output = outputs[i];
      at::OptionalDeviceGuard guard(device_of(output));
      if (output.defined() && isnan(output).any().item<uint8_t>()) {
        std::stringstream ss;
        ss << "Function '" << fn.name() << "' returned nan values in its " << i << "th output.";
        throw std::runtime_error(ss.str());
      }
    }
  }

  // Lock mutex for the accesses to GraphTask dependencies_, not_ready_ and cpu_ready_queue_ below
  std::lock_guard<std::mutex> lock(graph_task->mutex_);
  for (int i = 0; i < num_outputs; ++i) {
    auto& output = outputs[i];
    const auto& next = fn.next_edge(i);

    if (!next.is_valid()) continue;

    // Check if the next function is ready to be computed
    bool is_ready = false;
    auto& dependencies = graph_task->dependencies_;
    auto it = dependencies.find(next.function.get());

    if (it == dependencies.end()) {
      auto name = next.function->name();
      throw std::runtime_error(std::string("dependency not found for ") + name);
    } else if (--it->second == 0) {
      dependencies.erase(it);
      is_ready = true;
    }

    auto& not_ready = graph_task->not_ready_;
    auto not_ready_it = not_ready.find(next.function.get());
    if (not_ready_it == not_ready.end()) {
      // Skip functions that aren't supposed to be executed
      if (!exec_info_.empty()) {
        auto it = exec_info_.find(next.function.get());
        if (it == exec_info_.end() || !it->second.should_execute()) {
          continue;
        }
      }
      // No buffers have been allocated for the function
      InputBuffer input_buffer(next.function->num_inputs());

      // Accumulates into buffer
      const auto opt_next_stream = next.function->stream(c10::DeviceType::CUDA);
      input_buffer.add(next.input_nr,
                       std::move(output),
                       opt_parent_stream,
                       opt_next_stream);

      if (is_ready) {
        auto& queue = ready_queue(graph_task, input_buffer.device());
        queue.push(
            NodeTask(graph_task, next.function, std::move(input_buffer)));
      } else {
        not_ready.emplace(next.function.get(), std::move(input_buffer));
      }
    } else {
      // The function already has a buffer
      auto &input_buffer = not_ready_it->second;

      // Accumulates into buffer
      const auto opt_next_stream = next.function->stream(c10::DeviceType::CUDA);
      input_buffer.add(next.input_nr,
                       std::move(output),
                       opt_parent_stream,
                       opt_next_stream);
      if (is_ready) {
        auto& queue = ready_queue(graph_task, input_buffer.device());
        queue.push(
            NodeTask(graph_task, next.function, std::move(input_buffer)));
        not_ready.erase(not_ready_it);
      }
    }
  }
}

/* Computes the number of dependencies for each function which requires grad */
auto Engine::compute_dependencies(Node* root, GraphTask& task) -> void {
  // Just to make sure that they will never be added to the queue again
  std::unordered_set<Node*> seen;
  std::vector<Node*> queue { root };

  // Queue contains all nodes that will start propagating gradients.
  // We no longer have to expand functions that don't require grad.
  auto& dependencies = task.dependencies_;
  while (!queue.empty()) {
    auto fn = queue.back(); queue.pop_back();
    for (const auto& edge : fn->next_edges()) {
      if (auto next_ptr = edge.function.get()) {
        dependencies[next_ptr] += 1;
        const bool was_inserted = seen.insert(next_ptr).second;
        if (was_inserted) queue.push_back(next_ptr);
      }
    }
  }
}

struct ClearCallbacks {
  ClearCallbacks(std::vector<std::function<void()>>& callbacks,
                 std::mutex &callbacks_lock)
    : callbacks_(callbacks)
    , callbacks_lock_(callbacks_lock) { clear(); }
  ~ClearCallbacks() { clear(); }

  void clear() {
    std::lock_guard<std::mutex> lock(callbacks_lock_);
    callbacks_.clear();
  }

  std::vector<std::function<void()>>& callbacks_;
  std::mutex& callbacks_lock_;
};

auto Engine::execute(const edge_list& roots,
                     const variable_list& inputs,
                     bool keep_graph,
                     bool create_graph,
                     const edge_list& outputs) -> variable_list {
  // NOLINTNEXTLINE(cppcoreguidelines-pro-type-const-cast)
  validate_outputs(roots, const_cast<variable_list&>(inputs), [](const std::string& msg) {
    return msg;
  });

  // Callbacks are only valid for the duration of this run and should always be cleared
  // Lock post_callbacks_lock_ before clearing final_callbacks_
  ClearCallbacks _cb_guard(final_callbacks_, post_callbacks_lock_);

  // A frech first time Engine::execute call should start on the CPU device, initialize
  // a new thread local ready queue on CPU or reuse the existing one (if there is one
  // allocated already), then memorize the local_ready_queue in GraphTask
  init_local_ready_queue();

  auto graph_task = std::make_shared<GraphTask>(
      keep_graph,
      create_graph,
      worker_device == NO_DEVICE ? 0 : total_depth + 1,
      local_ready_queue,
      true);

  // Now compute the dependencies for all executable functions and queue the root
  auto graph_root = std::make_shared<GraphRoot>(roots, inputs);
  compute_dependencies(graph_root.get(), *graph_task);

  if (!outputs.empty()) {
    graph_task->init_to_execute(*graph_root, outputs);
  }

  return execute_with_graph_task(graph_task, graph_root)->wait();
}

void Engine::initialize_device_threads_pool() {
  track_bad_autograd_forks();
  TORCH_CHECK(!in_bad_autograd_fork,
              "Unable to handle autograd's threading in combination with fork-based multiprocessing. "
              "See https://github.com/pytorch/pytorch/wiki/Autograd-and-Fork");
  std::call_once(start_device_threads_flag_, &Engine::start_device_threads, this);
}

void Engine::enqueue_blocked_task_on_cpu(NodeTask task) {
  initialize_device_threads_pool();
  std::shared_ptr<GraphTask> graph_task = task.base_.lock();
  // The graph_task must be alive at this point, because internal autograd machinary
  // who calls this API (Distributed Autograd Engine) increases outstanding_tasks_
  // outside this API to keep the GraphTask alive
  TORCH_INTERNAL_ASSERT(graph_task, "GraphTask is no longer valid!");
  ready_queue(graph_task, at::kCPU).push(
      std::move(task), /* incrementOutstandingTasks */ false);
}

void Engine::execute_graph_task_with_continuation(const std::shared_ptr<GraphTask>& graph_task) {
  std::shared_ptr<ReadyQueue> graph_task_rq = graph_task->cpu_ready_queue_;
  while(!graph_task_rq->empty()) {
    NodeTask task = graph_task_rq->pop();
    std::shared_ptr<GraphTask> local_graph_task;
    if (!(local_graph_task = task.base_.lock())) {
      continue;
    }
    {
      if (task.fn_ && !local_graph_task->has_error_.load()) {
        AutoGradMode grad_mode(local_graph_task->grad_mode_);
        try {
          evaluate_function(local_graph_task, task.fn_.get(), task.inputs_);
        } catch (std::exception& e) {
          thread_on_exception(local_graph_task, task.fn_, e);
          // early return in error so that we immediately stop the execution
          // of this GraphTask and return the future with proper ErrorMessage
          return;
        }
      }
    }
    // Decrement the outstanding task.
    --local_graph_task->outstanding_tasks_;
  }
  // Check if we've completed execution.
  if (graph_task_completed(graph_task)) {
    // We don't need to explicitly notify the owner thread, since
    // 'mark_graph_task_completed' would mark the Future as completed and this
    // would notify the owner thread that the task has been completed.
    mark_graph_task_completed(graph_task);
  } else {
    // schedule a continuation
    at::launch([this, graph_task]() {
        execute_graph_task_with_continuation(graph_task);
    });
  }

}

std::shared_ptr<FutureVariableList> Engine::execute_with_graph_task(
    const std::shared_ptr<GraphTask>& graph_task,
    std::shared_ptr<Node> graph_root,
    bool async_mode) {
  initialize_device_threads_pool();
  // Lock mutex for GraphTask.
  std::unique_lock<std::mutex> lock(graph_task->mutex_);

  ready_queue(graph_task, at::kCPU).push(
      NodeTask(graph_task, std::move(graph_root), InputBuffer(0)));

  // worker_device == NO_DEVICE it's a CPU thread and it's trying to drive the
  // autograd engine with corresponding GraphTask, and its NOT a re-entrant call
  if (worker_device == NO_DEVICE) {
    // graph_task_exec_post_processing is done when the Future is marked as
    // completed in mark_graph_task_completed.

    // We set the worker_device to CPU_DEVICE only if worker_device was previously
    // NO_DEVICE. Setting it to CPU afterwards allow us to detect whether this is
    // a re-entrant call or not.
    // If worker_device = NO_DEVICE: this is NOT a re-entrant call
    //
    set_device(CPU_DEVICE);

    // set the graph_task owner to the current device
    graph_task->owner_ = worker_device;

    // The owning thread start to drive the engine execution with the GraphTask
    // that has already been pushed to the current CPU thread's ready_queue
    lock.unlock();
    if (async_mode) {
      at::launch([this, graph_task]() {
          execute_graph_task_with_continuation(graph_task);
      });
    } else {
      thread_main(nullptr, false);
      TORCH_INTERNAL_ASSERT(graph_task->future_result_->completed());
    }
    // reset the worker_device after the completion of the graph_task, this is so
    // that the initial state of the engine remains the same across every backward()
    // or grad() call, we don't need to reset local_ready_queue as we could possibly
    // reuse it for new backward calls.
    worker_device = NO_DEVICE;
  } else {
    TORCH_CHECK(!async_mode, "The async_mode of autograd engine is only supposed"
                " to be used by non-reentrant backward calls");
    // If worker_device is other devices (i.e. CPU, CUDA): this is a re-entrant
    //    backward call from that device.
    graph_task->owner_ = worker_device;
    if (current_depth >= max_recursion_depth_) {
      // See Note [Reentrant backwards]
      // If reached the max depth, switch to a different thread
      add_thread_pool_task(graph_task);
    } else {
      // Total depth needs to be updated only in this codepath, since it is
      // not used in the block above (when we call add_thread_pool_task).
      // In the codepath above, GraphTask.reentrant_depth_ is used to
      // bootstrap total_depth in the other thread.
      ++total_depth;

      // Get back to work while we wait for our new graph_task to
      // complete!
      ++current_depth;
      lock.unlock();
      thread_main(graph_task, /* reentrant_thread */ true);
      --current_depth;
      --total_depth;

      // The graph task should have completed and the associated future should
      // be marked completed as well.
      // We return a completed future here since 'thread_main' above is a call
      // blocking an autograd engine thread.
      TORCH_INTERNAL_ASSERT(graph_task->future_result_->completed());
    }
  }
  // graph_task_exec_post_processing is done when the Future is marked as
  // completed in mark_graph_task_completed.
  return graph_task->future_result_;
}

void Engine::mark_graph_task_completed(const std::shared_ptr<GraphTask>& graph_task) {
  std::unique_lock<std::mutex> lock(graph_task->mutex_);
  if (graph_task->future_result_->completed()) {
    // Future is already marked as completed.
    return;
  }

  try {
    // Run post processing, before marking the future as complete.
    graph_task_exec_post_processing(graph_task);
    graph_task->future_result_->markCompleted(
        std::move(graph_task->captured_vars_));
  } catch (std::exception& e) {
    graph_task->future_result_->setErrorIfNeeded(e.what());
  }
}

void Engine::graph_task_exec_post_processing(
    const std::shared_ptr<GraphTask>& graph_task) {
  if (!graph_task->not_ready_.empty()) {
    throw std::runtime_error("could not compute gradients for some functions");
  }

  // Lock mutex during each iteration for accessing final_callbacks.size()
  // Unlocking is necessary, because the callback can register
  // more callbacks (or they can be registered from other threads
  // while it's waiting.
  std::unique_lock<std::mutex> cb_lock(post_callbacks_lock_);
  // WARNING: Don't use a range-for loop here because more callbacks may be
  // added in between callback calls, so iterators may become invalidated.
  // NOLINTNEXTLINE(modernize-loop-convert)
  for (size_t i = 0; i < final_callbacks_.size(); ++i) {
    cb_lock.unlock();
    final_callbacks_[i]();
    cb_lock.lock();
  }

  // Syncs leaf streams with default streams (if necessary)
  // See note "Streaming backwards"
  for (const auto& leaf_stream : graph_task->leaf_streams) {
    const auto guard = c10::impl::VirtualGuardImpl{c10::DeviceType::CUDA};
    const auto default_stream = guard.getDefaultStream(leaf_stream.device());
    if (leaf_stream != default_stream) {
      auto event = c10::Event{c10::DeviceType::CUDA};
      event.record(leaf_stream);
      default_stream.wait(event);
    }
  }
}

// note that when python is present, this base engine will be overriden
// with a PythonEngine. Because this typically happens before get_default_engine
// is called, this base engine will never be created.
Engine& Engine::get_base_engine() {
  static Engine engine;
  return engine;
}

std::atomic<EngineStub> engine_stub(Engine::get_base_engine);

void set_default_engine_stub(EngineStub stub) {
  engine_stub.store(stub);
}


Engine& Engine::get_default_engine() {
  return engine_stub.load()();
}

void Engine::queue_callback(std::function<void()> callback) {
  std::lock_guard<std::mutex> lock(post_callbacks_lock_);
  final_callbacks_.emplace_back(std::move(callback));
}

bool Engine::is_checkpoint_valid() {
  return checkpoint_valid;
}

std::shared_ptr<ReadyQueue> Engine::init_local_ready_queue(std::shared_ptr<ReadyQueue> ready_queue) {
  if (ready_queue) {
    // if ready_queue provided in the caller, use the caller's ready_queue to initialize local_ready_queue
    TORCH_INTERNAL_ASSERT(!local_ready_queue);
    local_ready_queue = std::move(ready_queue);
  } else if (!local_ready_queue){
    // otherwise if local_ready_queue not allocated, allocate a new ready_queue
    local_ready_queue = std::make_shared<ReadyQueue>();
  }

  // if local_ready_queue already exist (i.e. from a previous backward call),
  // we could also reuse it instead of creating a new one.
  return local_ready_queue;
}

size_t Engine::ready_queue_size(const std::shared_ptr<GraphTask>& graph_task, at::Device device) {
  if (device_ready_queues_.empty()) {
    // The vector device_ready_queues_ is initialized in start_device_threads, but this method
    // can be called before start_device_threads. Adding this check to avoid index
    // out of bound error.
    return 0;
  }
  return ready_queue(graph_task, device).size();
}

// CPU ready queue is per GraphTask, but CUDA device ready queues are shared across all graph tasks
auto Engine::ready_queue(const std::shared_ptr<GraphTask>& graph_task, at::Device device) -> ReadyQueue& {
  if (device.type() == at::kCPU) {
    // return the cpu ready queue memorized in GraphTask
    TORCH_INTERNAL_ASSERT(graph_task);
    return *graph_task->cpu_ready_queue_;
  } else {
    // See Note [Allocating GPUs to autograd threads]
    return *device_ready_queues_.at(device.index());
  }
}

auto Engine::ready_queue_by_index(const std::shared_ptr<GraphTask>& graph_task, int device_index) -> ReadyQueue& {
  if (device_index == CPU_DEVICE) {
    // return the cpu ready queue memorized in GraphTask
    TORCH_INTERNAL_ASSERT(graph_task);
    return *graph_task->cpu_ready_queue_;
  } else {
    // See Note [Allocating GPUs to autograd threads]
    // NB: This function would become obsolete if we truly allocated a CPU thread
    // per device, rather than colocate.
    return *device_ready_queues_.at(device_index);
  }
}

auto Engine::start_device_threads() -> void {
  // See Note [Allocating GPUs to autograd threads]
  c10::DeviceIndex num_devices = 0;
  for (const auto& impl_atomic : c10::impl::device_guard_impl_registry) {
    auto* impl = impl_atomic.load();
    if (impl) {
      num_devices = std::max(num_devices, impl->deviceCount());
    }
  }

  // allocate one thread for every GPU device (but colocate GPUs of different
  // types), and pre-allocate the device_ready_queues_ to ensure safe reading on it.
  device_ready_queues_ = std::vector<std::shared_ptr<ReadyQueue>>(num_devices);
  for (auto& queue : device_ready_queues_)    {
    queue.reset(new ReadyQueue());
  }

  thread_pool_shared_ = std::make_shared<ThreadPoolShared>();

<<<<<<< HEAD
  for (int i = 0; i < num_devices; ++i) {
    std::thread t(&Engine::thread_init, this, i, device_ready_queues_[i]);
=======
  non_reentrant_thread_count_.store(num_threads);
  for (int i = 0; i < num_threads; ++i) {
    std::thread t(&Engine::thread_init, this, i - 1);
>>>>>>> 087d3911
    t.detach();
  }
}

void Engine::add_thread_pool_task(const std::weak_ptr<GraphTask>& graph_task) {
  std::unique_lock<std::mutex> lck(thread_pool_shared_->mutex_);
  // There may already be some items on the graphtasks_queue_ added by other
  // threads but not enough workers to get to the the new task that will be
  // added
  bool create_thread = (thread_pool_shared_->num_workers_ <= thread_pool_shared_->graphtasks_queue_.size());
  thread_pool_shared_->graphtasks_queue_.push(graph_task);
  // Don't need to be holding the lock while actually creating the thread
  lck.unlock();
  if (create_thread) {
    std::thread t(&Engine::reentrant_thread_init, this, local_ready_queue);
    t.detach();
  }
  // This works even if new thread is created because wait() will test the
  // predicate before waiting
  thread_pool_shared_->work_.notify_one();
}

void GraphTask::init_to_execute(Node& graph_root, const edge_list& outputs) {
  exec_info_[&graph_root].needed_ = true;

  int output_idx = 0;
  for (auto & output_edge : outputs) {
    Node *output = output_edge.function.get();
    auto & info = exec_info_[output];
    if (!info.captures_)
      info.captures_ = make_unique<std::vector<ExecInfo::Capture>>();
    info.captures_->emplace_back(output_edge.input_nr, output_idx++);
  }
  captured_vars_.resize(output_idx);

  // NB: this is an uglier version (recursion replaced with iteration) of the following code:
  // is_needed = {}
  // def compute_is_needed(fn):
  //   if fn not in is_needed:
  //     is_needed[fn] = any(compute_is_needed(next_edge)
  //                         for next_edge in fn.next_edges)
  //   return is_needed[fn]
  struct Frame {
    Frame (Node *fn) : fn_(fn), next_next_fn_(0) {}
    Node *fn_;
    size_t next_next_fn_;

    Node* get_next_fn() {
      const auto & next = fn_->next_edges();
      auto num_next = next.size();
      while (next_next_fn_ < num_next) {
        auto fn = next[next_next_fn_++].function.get();
        if (fn) return fn;
      }
      return nullptr;
    }
  };
  std::vector<Frame> stack;
  std::unordered_set<Node*> seen;
  for (const auto & input : graph_root.next_edges()) {
    if (seen.count(input.function.get()) > 0) continue;
    stack.emplace_back(input.function.get());
    while (!stack.empty()) {
      auto &frame = stack.back();
      if (Node *next_fn = frame.get_next_fn()) {
        if (/* bool unseen = */ seen.emplace(next_fn).second) {
          stack.emplace_back(next_fn);
          continue; // recurse
        }
      } else {
        // NB: if we were using real recursion we could have saved some lookups
        // using a return value from recursive call. It would make this manually unrolled
        // version a lot more complicated, so I skipped that.
        const auto & next_edges = frame.fn_->next_edges();
        const bool needed = std::any_of(
            next_edges.begin(), next_edges.end(), [&](const Edge& edge) {
              auto it = exec_info_.find(edge.function.get());
              return it != exec_info_.end() && it->second.should_execute();
            });
        exec_info_[frame.fn_].needed_ = needed;
        stack.pop_back();
      }
    }
  }
}

}} // namespace torch::autograd<|MERGE_RESOLUTION|>--- conflicted
+++ resolved
@@ -53,10 +53,14 @@
 }
 }
 
-// Threads spawned by the engine are assigned a constant 'worker_device'
-// specifying what device they process work for.  This variable is initialized
-// at thread creation time and is constant afterwards.  This is used when
-// handling reentrant backwards calls; see Note [Reentrant backwards]
+// Threads spawned by the engine are assigned a 'worker_device' specifying
+// what device they process work for. This variable is initialized at:
+// 1. thread creation time for CUDA, XLA device threads, as they are
+//    spinning threads waiting for works on their device.
+// 2. before the graph task execution for CPU threads, as for each
+//    backward call we use the caller thread to drive engine execution.
+// This is used when handling reentrant backwards calls;
+// See Note [Reentrant backwards]
 static thread_local int worker_device = NO_DEVICE;
 
 // This variable is true if ALL invocations in the stack of re-entrant engine
@@ -64,16 +68,12 @@
 // gradient checkpointing feature only.
 static thread_local bool checkpoint_valid = true;
 
-// XXX: Changes to the way multithreading works in execute should be done with
-// great care. Right now the implementation guarantees that a single function's
-// apply will never be entered concurrently (even if multiple graphs are
-// executed at the same time). Adding multiple threads per-device or removing
-// engine thread affinity to the device can break this invariant, and we depend
-// on it in a few places (e.g. AccumulateGrad function).
-
 // Number of nested reentrant backwards calls currently on this thread
 static thread_local int current_depth = 0;
-// Total nested reentrant backwards calls over all threads for worker_device
+
+// For all device threads (i.e. CUDA, XLA), total_depth represents the total nested
+//   reentrant backwards depths over all device threads.
+// For CPU devices, it is the total depth associated with the original backward call.
 static thread_local int total_depth = 0;
 
 // Every autograd worker thread is associated with a ready queue, which specifies
@@ -212,11 +212,10 @@
 }
 
 // This limit is based on the default python recursion limit which is 1000
-Engine::Engine() : max_recursion_depth_(100), non_reentrant_thread_count_(0) {}
-
-// Send shutdown tasks to all ReadyQueues if no backward tasks are running
-// Even though readyQueue should be empty, shutdown tasks have the highest
-// priority
+Engine::Engine() : max_recursion_depth_(100), non_reentrant_device_thread_count_(0) {}
+
+// Send shutdown tasks to all device_ready_queues_ if no backward tasks are running
+// Even though readyQueue should be empty, shutdown tasks have the highest priority
 Engine::~Engine() {
   bool noBackward = true;
   for (auto& queue: device_ready_queues_) {
@@ -230,9 +229,9 @@
     // Because CRT terminates DLL threads before calling
     // global object destructors
 #if !defined(_WIN32) || !defined(C10_BUILD_SHARED_LIBS)
-    std::unique_lock<std::mutex> lk(non_reentrant_thread_finish_mutex_);
-    while(non_reentrant_thread_count_.load() != 0) {
-      non_reentrant_thread_finish_.wait(lk);
+    std::unique_lock<std::mutex> lk(non_reentrant_device_thread_finish_mutex_);
+    while(non_reentrant_device_thread_count_.load() != 0) {
+      non_reentrant_device_thread_finish_.wait(lk);
     }
 #endif
   }
@@ -240,9 +239,9 @@
 }
 
 void Engine::release_workers() {
-  std::unique_lock<std::mutex> lk(non_reentrant_thread_finish_mutex_);
-  non_reentrant_thread_count_.store(0);
-  non_reentrant_thread_finish_.notify_one();
+  std::unique_lock<std::mutex> lk(non_reentrant_device_thread_finish_mutex_);
+  non_reentrant_device_thread_count_.store(0);
+  non_reentrant_device_thread_finish_.notify_one();
 }
 
 void Engine::set_device(int device) {
@@ -297,9 +296,9 @@
   thread_main(graph_task, /* reentrant_thread */ false);
   // Notify about shutdown
   {
-    std::unique_lock<std::mutex> lk(non_reentrant_thread_finish_mutex_);
-    non_reentrant_thread_count_.fetch_sub(1);
-    non_reentrant_thread_finish_.notify_one();
+    std::unique_lock<std::mutex> lk(non_reentrant_device_thread_finish_mutex_);
+    non_reentrant_device_thread_count_.fetch_sub(1);
+    non_reentrant_device_thread_finish_.notify_one();
   }
 }
 
@@ -317,6 +316,18 @@
 // completely unrelated to that of Eval1 (it's not a recursive call).
 // It's all ok and is handled right now, but it should be accounted for
 // in case this code is to be changed.
+//
+// thread_main is used by:
+// 1). autograd threads for devices (i.e. CUDA, XLA)
+// 2). the caller/owning thread of the backward call on CPU (sync mode)
+// The exit conditions are different for the above two cases.
+// For 1), we are spinning on running the thread_main on device autograd
+//         threads throughout the Engine lifetime, thread_main will get
+//         terminated during Engine destruction by pushing shutdown tasks
+// For 2), the owning thread of the backward call drives the thread_main
+//         synchronously until the graph_task of that owning thread is
+//         completed and exit the thread_main to continue executing the
+//         result of caller's code.
 auto Engine::thread_main(
     const std::shared_ptr<GraphTask>& graph_task,
     bool reentrant_thread) -> void {
@@ -366,9 +377,6 @@
 
     // Check if we've completed execution.
     if (graph_task_completed(local_graph_task)) {
-      // We don't need to explicitly notify the owner thread, since
-      // 'mark_graph_task_completed' would mark the Future as completed and this
-      // would notify the owner thread that the task has been completed.
       mark_graph_task_completed(local_graph_task);
 
       // The CPU worker thread is actually the thread that initially requested
@@ -379,27 +387,31 @@
       }
 
       auto base_owner = local_graph_task->owner_;
-      // Send a dummy function task to the owning thread just to
-      // ensure that it's not sleeping. If it has work, it might see that
-      // graph_task->outstanding_tasks_ == 0 before it gets to the task, but
-      // it's a no-op anyway.
-      // This is not necessary if the current thread is the owning thread.
-      if (base_owner != worker_device) {
+      // The current worker thread finish the graph_task, but the owning thread
+      // of the graph_task might be sleeping on pop() if it does not have work.
+      // So we need to send a dummy function task to the owning thread just to
+      // ensure that it's not sleeping, so that we can exit the thread_main.
+      // If it has work, it might see that graph_task->outstanding_tasks_ == 0
+      // before it gets to the task, but it's a no-op anyway.
+      //
+      // NB: This is not necessary if the current thread is the owning thread.
+      if (worker_device != base_owner) {
         // Synchronize outstanding_tasks_ with queue mutex
         std::atomic_thread_fence(std::memory_order_release);
         ready_queue_by_index(local_graph_task, base_owner)
-            .push(NodeTask(local_graph_task, nullptr, InputBuffer(0)));
-      }
-    }
-  }
-}
-
-
-// Reentrant call will still use the parent thread ready_queue for queueing
-// tasks. While we can create separate cpu_ready_queue for each new reentrant
-// thread, but sharing the same cpu_ready_queue with parent thread is
-// a performance improvement and cuda thread still have to do the same thing.
-void Engine::reentrant_thread_init(const std::shared_ptr<ReadyQueue>& parent_ready_queue) {
+            ->push(NodeTask(local_graph_task, nullptr, InputBuffer(0)));
+      }
+    }
+  }
+}
+
+
+// Reentrant call will re-use the graph_task's owner thread ready_queue for
+// queueing tasks (NOTE: this is not true in the async_mode of engine).
+// While we can create separate ready queue for each new reentrant
+// thread, but sharing the same cpu_ready_queue with parent thread is a
+// performance improvement and cuda thread still have to do the same thing.
+void Engine::reentrant_thread_init() {
   at::init_num_threads();
   auto tp_shared = thread_pool_shared_;
   while(true) {
@@ -416,8 +428,8 @@
       continue;
     }
     set_device(graph_task->owner_);
-    // set the local_ready_queue to the parent_ready_queue provided
-    init_local_ready_queue(parent_ready_queue);
+    // set the local_ready_queue to the ready queue on the graph_task->owner_ device
+    init_local_ready_queue(ready_queue_by_index(graph_task, graph_task->owner_));
     total_depth = graph_task->reentrant_depth_;
     thread_main(graph_task, /* reentrant thread*/ true);
   }
@@ -676,8 +688,8 @@
                        opt_next_stream);
 
       if (is_ready) {
-        auto& queue = ready_queue(graph_task, input_buffer.device());
-        queue.push(
+        auto queue = ready_queue(graph_task, input_buffer.device());
+        queue->push(
             NodeTask(graph_task, next.function, std::move(input_buffer)));
       } else {
         not_ready.emplace(next.function.get(), std::move(input_buffer));
@@ -693,8 +705,8 @@
                        opt_parent_stream,
                        opt_next_stream);
       if (is_ready) {
-        auto& queue = ready_queue(graph_task, input_buffer.device());
-        queue.push(
+        auto queue = ready_queue(graph_task, input_buffer.device());
+        queue->push(
             NodeTask(graph_task, next.function, std::move(input_buffer)));
         not_ready.erase(not_ready_it);
       }
@@ -755,15 +767,16 @@
 
   // A frech first time Engine::execute call should start on the CPU device, initialize
   // a new thread local ready queue on CPU or reuse the existing one (if there is one
-  // allocated already), then memorize the local_ready_queue in GraphTask
+  // allocated already, i.e. consecutive backward calls, re-entrant backward calls),
+  // then memorize the local_ready_queue in GraphTask
   init_local_ready_queue();
+  bool not_reentrant_backward_call = worker_device == NO_DEVICE;
 
   auto graph_task = std::make_shared<GraphTask>(
-      keep_graph,
-      create_graph,
-      worker_device == NO_DEVICE ? 0 : total_depth + 1,
-      local_ready_queue,
-      true);
+      /* keep_graph */ keep_graph,
+      /* create_graph */ create_graph,
+      /* depth */ not_reentrant_backward_call ? 0 : total_depth + 1,
+      /* cpu_ready_queue */ local_ready_queue);
 
   // Now compute the dependencies for all executable functions and queue the root
   auto graph_root = std::make_shared<GraphRoot>(roots, inputs);
@@ -773,7 +786,13 @@
     graph_task->init_to_execute(*graph_root, outputs);
   }
 
-  return execute_with_graph_task(graph_task, graph_root)->wait();
+  variable_list results = execute_with_graph_task(graph_task, graph_root)->wait();
+  // If it's owning thread backward call (not reentrant), local_ready_queue must
+  // be empty when we finish Engine::execute
+  if (not_reentrant_backward_call) {
+    TORCH_INTERNAL_ASSERT(local_ready_queue->empty());
+  }
+  return results;
 }
 
 void Engine::initialize_device_threads_pool() {
@@ -791,7 +810,7 @@
   // who calls this API (Distributed Autograd Engine) increases outstanding_tasks_
   // outside this API to keep the GraphTask alive
   TORCH_INTERNAL_ASSERT(graph_task, "GraphTask is no longer valid!");
-  ready_queue(graph_task, at::kCPU).push(
+  ready_queue(graph_task, at::kCPU)->push(
       std::move(task), /* incrementOutstandingTasks */ false);
 }
 
@@ -842,20 +861,15 @@
   // Lock mutex for GraphTask.
   std::unique_lock<std::mutex> lock(graph_task->mutex_);
 
-  ready_queue(graph_task, at::kCPU).push(
+  ready_queue(graph_task, at::kCPU)->push(
       NodeTask(graph_task, std::move(graph_root), InputBuffer(0)));
 
   // worker_device == NO_DEVICE it's a CPU thread and it's trying to drive the
   // autograd engine with corresponding GraphTask, and its NOT a re-entrant call
   if (worker_device == NO_DEVICE) {
-    // graph_task_exec_post_processing is done when the Future is marked as
-    // completed in mark_graph_task_completed.
-
     // We set the worker_device to CPU_DEVICE only if worker_device was previously
     // NO_DEVICE. Setting it to CPU afterwards allow us to detect whether this is
     // a re-entrant call or not.
-    // If worker_device = NO_DEVICE: this is NOT a re-entrant call
-    //
     set_device(CPU_DEVICE);
 
     // set the graph_task owner to the current device
@@ -880,7 +894,7 @@
   } else {
     TORCH_CHECK(!async_mode, "The async_mode of autograd engine is only supposed"
                 " to be used by non-reentrant backward calls");
-    // If worker_device is other devices (i.e. CPU, CUDA): this is a re-entrant
+    // If worker_device is any devices (i.e. CPU, CUDA): this is a re-entrant
     //    backward call from that device.
     graph_task->owner_ = worker_device;
     if (current_depth >= max_recursion_depth_) {
@@ -903,8 +917,7 @@
       --total_depth;
 
       // The graph task should have completed and the associated future should
-      // be marked completed as well.
-      // We return a completed future here since 'thread_main' above is a call
+      // be marked completed as well since 'thread_main' above is a call
       // blocking an autograd engine thread.
       TORCH_INTERNAL_ASSERT(graph_task->future_result_->completed());
     }
@@ -992,7 +1005,7 @@
   return checkpoint_valid;
 }
 
-std::shared_ptr<ReadyQueue> Engine::init_local_ready_queue(std::shared_ptr<ReadyQueue> ready_queue) {
+void Engine::init_local_ready_queue(std::shared_ptr<ReadyQueue> ready_queue) {
   if (ready_queue) {
     // if ready_queue provided in the caller, use the caller's ready_queue to initialize local_ready_queue
     TORCH_INTERNAL_ASSERT(!local_ready_queue);
@@ -1001,10 +1014,6 @@
     // otherwise if local_ready_queue not allocated, allocate a new ready_queue
     local_ready_queue = std::make_shared<ReadyQueue>();
   }
-
-  // if local_ready_queue already exist (i.e. from a previous backward call),
-  // we could also reuse it instead of creating a new one.
-  return local_ready_queue;
 }
 
 size_t Engine::ready_queue_size(const std::shared_ptr<GraphTask>& graph_task, at::Device device) {
@@ -1014,31 +1023,31 @@
     // out of bound error.
     return 0;
   }
-  return ready_queue(graph_task, device).size();
+  return ready_queue(graph_task, device)->size();
 }
 
 // CPU ready queue is per GraphTask, but CUDA device ready queues are shared across all graph tasks
-auto Engine::ready_queue(const std::shared_ptr<GraphTask>& graph_task, at::Device device) -> ReadyQueue& {
+auto Engine::ready_queue(const std::shared_ptr<GraphTask>& graph_task, at::Device device) -> std::shared_ptr<ReadyQueue>{
   if (device.type() == at::kCPU) {
     // return the cpu ready queue memorized in GraphTask
     TORCH_INTERNAL_ASSERT(graph_task);
-    return *graph_task->cpu_ready_queue_;
+    return graph_task->cpu_ready_queue_;
   } else {
     // See Note [Allocating GPUs to autograd threads]
-    return *device_ready_queues_.at(device.index());
-  }
-}
-
-auto Engine::ready_queue_by_index(const std::shared_ptr<GraphTask>& graph_task, int device_index) -> ReadyQueue& {
+    return device_ready_queues_.at(device.index());
+  }
+}
+
+auto Engine::ready_queue_by_index(const std::shared_ptr<GraphTask>& graph_task, int device_index) -> std::shared_ptr<ReadyQueue> {
   if (device_index == CPU_DEVICE) {
     // return the cpu ready queue memorized in GraphTask
     TORCH_INTERNAL_ASSERT(graph_task);
-    return *graph_task->cpu_ready_queue_;
+    return graph_task->cpu_ready_queue_;
   } else {
     // See Note [Allocating GPUs to autograd threads]
     // NB: This function would become obsolete if we truly allocated a CPU thread
     // per device, rather than colocate.
-    return *device_ready_queues_.at(device_index);
+    return device_ready_queues_.at(device_index);
   }
 }
 
@@ -1061,14 +1070,9 @@
 
   thread_pool_shared_ = std::make_shared<ThreadPoolShared>();
 
-<<<<<<< HEAD
+  non_reentrant_device_thread_count_.store(num_devices);
   for (int i = 0; i < num_devices; ++i) {
     std::thread t(&Engine::thread_init, this, i, device_ready_queues_[i]);
-=======
-  non_reentrant_thread_count_.store(num_threads);
-  for (int i = 0; i < num_threads; ++i) {
-    std::thread t(&Engine::thread_init, this, i - 1);
->>>>>>> 087d3911
     t.detach();
   }
 }
@@ -1083,7 +1087,7 @@
   // Don't need to be holding the lock while actually creating the thread
   lck.unlock();
   if (create_thread) {
-    std::thread t(&Engine::reentrant_thread_init, this, local_ready_queue);
+    std::thread t(&Engine::reentrant_thread_init, this);
     t.detach();
   }
   // This works even if new thread is created because wait() will test the
