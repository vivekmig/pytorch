#pragma once

#include <string>
#include <unordered_map>

namespace torch {
namespace jit {

std::unordered_map<std::string, std::string> quant_fusion_pattern_and_replacements() {

  std::string conv2d = R"(
graph(%a_quant, %packed_params, %r_scale, %r_zero_point, %r_dtype, %stride, %padding, %dilation, %groups):
        %a_dequant = aten::dequantize(%a_quant)
        %w_quant : Tensor, %b : Tensor? = quantized::conv2d_unpack(%packed_params)
        %w_dequant = aten::dequantize(%w_quant)
        %r = aten::conv2d(%a_dequant, %w_dequant, %b, %stride, %padding, %dilation, %groups)
        %r_quant = aten::quantize_per_tensor(%r, %r_scale, %r_zero_point, %r_dtype)
        return (%r_quant) )";

  std::string quantized_conv2d = R"(
graph(%a_quant, %packed_params, %r_scale, %r_zero_point, %r_dtype, %stride, %padding, %dilation, %groups):
        %r_quant = quantized::conv2d(%a_quant, %packed_params, %stride, %padding, %dilation, %groups, %r_scale, %r_zero_point)
        return (%r_quant) )";

  std::string addmm = R"(
graph(%packed_params, %a_quant, %r_scale, %r_zero_point, %r_dtype, %4):
        %a_dequant = aten::dequantize(%a_quant)
        %w_quant : Tensor, %b : Tensor? = quantized::linear_unpack(%packed_params)
        %w_dequant = aten::dequantize(%w_quant)
        %w_dequant_t = aten::t(%w_dequant)
        %r = aten::addmm(%b, %a_dequant, %w_dequant_t, %4, %4)
        %r_quant = aten::quantize_per_tensor(%r, %r_scale, %r_zero_point, %r_dtype)
        return (%r_quant) )";

  std::string matmul_with_bias = R"(
graph(%packed_params, %a_quant, %r_scale, %r_zero_point, %r_dtype, %4):
        %a_dequant = aten::dequantize(%a_quant)
        %w_quant : Tensor, %b : Tensor? = quantized::linear_unpack(%packed_params)
        %w_dequant = aten::dequantize(%w_quant)
        %w_dequant_t = aten::t(%w_dequant)
        %output = aten::matmul(%a_dequant, %w_dequant_t)
        %r = aten::add_(%output, %b, %4)
        %r_quant = aten::quantize_per_tensor(%r, %r_scale, %r_zero_point, %r_dtype)
        return (%r_quant) )";

  std::string quantized_linear = R"(
graph(%packed_params, %a_quant, %r_scale, %r_zero_point, %r_dtype, %4):
        %r = quantized::linear(%a_quant, %packed_params, %r_scale, %r_zero_point)
        return (%r) )";

  std::string matmul_no_bias = R"(
graph(%packed_params, %a_quant, %r_scale, %r_zero_point, %r_dtype):
        %a_dequant = aten::dequantize(%a_quant)
        %w_quant : Tensor, %b : Tensor? = quantized::linear_unpack(%packed_params)
        %w_dequant = aten::dequantize(%w_quant)
        %w_dequant_t = aten::t(%w_dequant)
        %r = aten::matmul(%a_dequant, %w_dequant_t)
        %r_quant = aten::quantize_per_tensor(%r, %r_scale, %r_zero_point, %r_dtype)
        return (%r_quant) )";

  std::string quantized_linear_no_bias = R"(
graph(%packed_params, %a_quant, %r_scale, %r_zero_point, %r_dtype):
        %r = quantized::linear(%a_quant, %packed_params, %r_scale, %r_zero_point)
        return (%r) )";

    std::string conv2d_relu = R"(
graph(%a_quant, %packed_params, %r_scale, %r_zero_point, %r_dtype, %stride, %padding, %dilation, %groups):
        %a_dequant = aten::dequantize(%a_quant)
        %w_quant : Tensor, %b : Tensor? = quantized::conv2d_unpack(%packed_params)
        %w_dequant = aten::dequantize(%w_quant)
        %conv_out = aten::conv2d(%a_dequant, %w_dequant, %b, %stride, %padding, %dilation, %groups)
        %r = aten::relu(%conv_out)
        %r_quant = aten::quantize_per_tensor(%r, %r_scale, %r_zero_point, %r_dtype)
        return (%r_quant) )";

    std::string conv2d_inplace_relu = R"(
graph(%a_quant, %packed_params, %r_scale, %r_zero_point, %r_dtype, %stride, %padding, %dilation, %groups):
        %a_dequant = aten::dequantize(%a_quant)
        %w_quant : Tensor, %b : Tensor? = quantized::conv2d_unpack(%packed_params)
        %w_dequant = aten::dequantize(%w_quant)
        %conv_out = aten::conv2d(%a_dequant, %w_dequant, %b, %stride, %padding, %dilation, %groups)
        %r = aten::relu_(%conv_out)
        %r_quant = aten::quantize_per_tensor(%r, %r_scale, %r_zero_point, %r_dtype)
        return (%r_quant) )";

  std::string quantized_conv2d_relu = R"(
graph(%a_quant, %packed_params, %r_scale, %r_zero_point, %r_dtype, %stride, %padding, %dilation, %groups):
        %r_quant = quantized::conv2d_relu(%a_quant, %packed_params, %stride, %padding, %dilation, %groups, %r_scale, %r_zero_point)
        return (%r_quant) )";

<<<<<<< HEAD
=======
  std::string add_relu = R"(
graph(%a_quant, %b_quant, %scale, %zero_point, %dtype):
         %alpha = prim::Constant[value=1]()
         %a_dequant = aten::dequantize(%a_quant)
         %b_dequant = aten::dequantize(%b_quant)
         %r_add = aten::add_(%a_dequant, %b_dequant, %alpha)
         %r_relu = aten::relu(%r_add)
         %r = aten::quantize_per_tensor(%r_relu, %scale, %zero_point, %dtype)
         return (%r) )";

  std::string add_inplace_relu = R"(
graph(%a_quant, %b_quant, %scale, %zero_point, %dtype):
         %alpha = prim::Constant[value=1]()
         %a_dequant = aten::dequantize(%a_quant)
         %b_dequant = aten::dequantize(%b_quant)
         %r_add = aten::add_(%a_dequant, %b_dequant, %alpha)
         %r_relu = aten::relu_(%r_add)
         %r = aten::quantize_per_tensor(%r_relu, %scale, %zero_point, %dtype)
         return (%r) )";

  std::string quantized_add_relu = R"(
graph(%a_quant, %b_quant, %scale, %zero_point, %dtype):
         %r = quantized::add_relu(%a_quant, %b_quant, %scale, %zero_point)
         return (%r) )";

  std::string aten_linear = R"(
graph(%packed_params, %a_quant, %r_scale, %r_zero_point, %r_dtype):
        %a_dequant = aten::dequantize(%a_quant)
        %w_quant : Tensor, %b : Tensor? = quantized::linear_unpack(%packed_params)
        %w_dequant = aten::dequantize(%w_quant)
        %r = aten::linear(%a_dequant, %w_dequant, %b)
        %r_quant = aten::quantize_per_tensor(%r, %r_scale, %r_zero_point, %r_dtype)
        return (%r_quant) )";

  std::string quantized_aten_linear = R"(
graph(%packed_params, %a_quant, %r_scale, %r_zero_point, %r_dtype):
        %r = quantized::linear(%a_quant, %packed_params, %r_scale, %r_zero_point)
        return (%r) )";

>>>>>>> fa5bc9fa
  return {
    {conv2d, quantized_conv2d},
    {conv2d_relu, quantized_conv2d_relu},
    {conv2d_inplace_relu, quantized_conv2d_relu},
    {addmm, quantized_linear},
    {matmul_with_bias, quantized_linear},
    {matmul_no_bias, quantized_linear_no_bias},
    {aten_linear, quantized_aten_linear},
    {add_relu, quantized_add_relu},
    {add_inplace_relu, quantized_add_relu},
  };

}

}} // torch::jit<|MERGE_RESOLUTION|>--- conflicted
+++ resolved
@@ -88,8 +88,6 @@
         %r_quant = quantized::conv2d_relu(%a_quant, %packed_params, %stride, %padding, %dilation, %groups, %r_scale, %r_zero_point)
         return (%r_quant) )";
 
-<<<<<<< HEAD
-=======
   std::string add_relu = R"(
 graph(%a_quant, %b_quant, %scale, %zero_point, %dtype):
          %alpha = prim::Constant[value=1]()
@@ -129,7 +127,6 @@
         %r = quantized::linear(%a_quant, %packed_params, %r_scale, %r_zero_point)
         return (%r) )";
 
->>>>>>> fa5bc9fa
   return {
     {conv2d, quantized_conv2d},
     {conv2d_relu, quantized_conv2d_relu},
