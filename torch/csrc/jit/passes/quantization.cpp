--- conflicted
+++ resolved
@@ -954,15 +954,9 @@
   // at call site because the graph itself can be shared
   std::unordered_set<Value*> graph_inputs_outputs;
   // list of observer modules for input values
-<<<<<<< HEAD
-  std::vector<c10::optional<script::Module>> block_input_observers;
+  std::vector<c10::optional<Module>> block_input_observers;
   // list of observer modules for output values
-  std::vector<c10::optional<script::Module>> block_output_observers;
-=======
-  std::vector<c10::optional<Module>> graph_input_observers;
-  // list of observer modules for output values
-  std::vector<c10::optional<Module>> graph_output_observers;
->>>>>>> c62958e3
+  std::vector<c10::optional<Module>> block_output_observers;
 
   // if the current block is the block for entry point graph(the forward graph
   // of the top level module), we can insert observers in the block directly
