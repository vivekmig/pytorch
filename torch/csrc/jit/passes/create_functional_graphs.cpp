#include <torch/csrc/jit/passes/create_functional_graphs.h>
#include <c10/util/Exception.h>
#include <torch/csrc/jit/ir/alias_analysis.h>
#include <torch/csrc/jit/passes/constant_pooling.h>
#include <torch/csrc/jit/passes/utils/subgraph_utils.h>
#include <torch/csrc/utils/memory.h>


#include <cstddef>
#include <limits>

namespace torch {
namespace jit {

namespace {

struct FunctionalGraphSlicer {
  FunctionalGraphSlicer(std::shared_ptr<Graph> graph)
      : graph_(std::move(graph)) {}

  void run() {
    bool changed = true;
    // TODO: more sane strategy
    size_t MAX_NUM_ITERATIONS = 4;

    // First, analyze the functional subset of the graph, and then create
    // functional graphs. The graph gets mutated when we create functional
    // subgraphs, invalidating the AliasDb, so we need to do our analysis
    // first.
    for (size_t i = 0; i < MAX_NUM_ITERATIONS && changed; ++i) {
      aliasDb_ = torch::make_unique<AliasDb>(graph_);
      AnalyzeFunctionalSubset(graph_->block());
      changed = CreateFunctionalGraphsImpl(graph_->block());
    }
  }

 private:
  bool isEmptyFunctionalGraph(Node* n) {
    auto g = n->g(attr::Subgraph);
    return g->inputs().size() == 0 && g->outputs().size() == 0;
  }

  void nonConstNodes(Block* block, size_t* num) {
    for (auto it = block->nodes().begin();
         it != block->nodes().end() && *num < minSubgraphSize_;
         ++it) {
      Node* n = *it;
      if (n->kind() == prim::Constant) {
        continue;
      }
      *num = *num + 1;
      for (Block* b : n->blocks()) {
        nonConstNodes(b, num);
      }
    }
  }

  bool inlineIfTooSmall(Node* n) {
    AT_ASSERT(n->kind() == prim::FunctionalGraph);
    auto subgraph = SubgraphUtils::getSubgraph(n);
    size_t num_modes = 0;
    nonConstNodes(subgraph->block(), &num_modes);
    if (num_modes < minSubgraphSize_) {
      SubgraphUtils::unmergeSubgraph(n);
      return true;
    }
    return false;
  }

  bool CreateFunctionalGraphsImpl(Block* block) {
    /*
    Iterate the block in reverse and create FunctionalSubgraphs.
    When we encounter a node that isn't functional, we skip it. Otherwise,
    we try to merge the functional node into the current functional subgraph.
    If it can't be merged into the current functional subgraph node, then we
    start a functional subgraph group.
    */
    bool changed = false;
    std::vector<Node*> functional_graph_nodes;

    Node* functional_subgraph_node =
        graph_->createWithSubgraph(prim::FunctionalGraph)
            ->insertBefore(block->return_node());
    auto reverse_iter = block->nodes().reverse();
    std::vector<Value*> graph_outputs;
    for (auto it = reverse_iter.begin(); it != reverse_iter.end();) {
      Node* n = *it++;

      // constants get copied into the graph
      if (n->kind() == prim::Constant || n == functional_subgraph_node) {
        continue;
      }

      // if `n` is functional, all of its blocks will be merged into the
      // new functional subgraph, so we only need to recurse if it is not
      // functional
      if (!functional_nodes_.count(n)) {
        for (Block* b : n->blocks()) {
          auto block_changed = CreateFunctionalGraphsImpl(b);
          changed = block_changed && changed;
        }
        continue;
      }

      if (n->kind() == prim::FunctionalGraph &&
          isEmptyFunctionalGraph(functional_subgraph_node)) {
        functional_subgraph_node->destroy();
        functional_subgraph_node = n;
        continue;
      }

      changed = true;
      if (aliasDb_->moveBeforeTopologicallyValid(n, functional_subgraph_node)) {
        SubgraphUtils::mergeNodeIntoSubgraph(n, functional_subgraph_node);
      } else {
        functional_graph_nodes.emplace_back(functional_subgraph_node);
        functional_subgraph_node =
            graph_->createWithSubgraph(prim::FunctionalGraph)->insertAfter(n);
        SubgraphUtils::mergeNodeIntoSubgraph(n, functional_subgraph_node);
      }
    }
    functional_graph_nodes.emplace_back(functional_subgraph_node);

    for (Node* functional_node : functional_graph_nodes) {
      if (!inlineIfTooSmall(functional_node)) {
        ConstantPooling(functional_node->g(attr::Subgraph));
      }
    }
    return changed;
  }

  bool AnalyzeFunctionalSubset(Node* n) {
    // TODO: clarify hasSideEffects, isNondeterministic
    bool is_functional_node = true;

    // Functional Graphs are not responsible for maintaining aliasing
    // relationships. If an output of a functional graph escapes scope
    // or is mutated then we might change semantics of the program if
    // aliasing relationships are changed.
    // For now, we don't allow any values which are mutated into the functional
    // graph, and we don't allow any nodes which have outputs that escape scope.
    // Possible Future Improvements:
    // - allow inputs to have mutations so long as there are no mutations in the
    // graph
    // - allow functional graphs to have at most one value that can escape scope
    // - allow outputs which alias the wildcard set but do not "re-escape"
    for (Value* v : n->outputs()) {
      bool has_writers = aliasDb_->hasWriters(v);
      bool escapes_scope = aliasDb_->escapesScope(v);
      if (has_writers) {
        mutated_values_.insert(v);
      }
      is_functional_node = is_functional_node && !escapes_scope && !has_writers;
    }

    for (Block* block : n->blocks()) {
      auto functional_block = AnalyzeFunctionalSubset(block);
      is_functional_node = is_functional_node && functional_block;
    }

    // mutated_values_ already populated with inputs to this node
    auto inputs = n->inputs();
    is_functional_node = is_functional_node &&
        std::all_of(inputs.begin(), inputs.end(), [&](Value* v) {
                        return !mutated_values_.count(v);
                      });
    if (is_functional_node) {
      functional_nodes_.insert(n);
    }
    return is_functional_node;
  }

  void AnalyzeFunctionalSubset(at::ArrayRef<Block*> blocks) {
    for (Block* block : blocks) {
      AnalyzeFunctionalSubset(block);
    }
  }

  bool AnalyzeFunctionalSubset(Block* block) {
    bool is_functional_block = true;
    // block inputs will not yet have been iterated through,
    // so we need to add them to our set of mutated & escape values.
    for (Value* v : block->inputs()) {
      bool has_writers = aliasDb_->hasWriters(v);
      if (has_writers) {
        mutated_values_.insert(v);
      }
    }
    // if a block output is not functional, then the corresponding output for the node 
    // that contains the block will not be functional either, 
    // so we do not need to analyze the block outputs here.
    for (Node* n : block->nodes()) {
      bool functional = AnalyzeFunctionalSubset(n);
      is_functional_block = is_functional_block && functional;
    }
    return is_functional_block;
  }

  std::unordered_set<Node*> functional_nodes_;
  std::unordered_set<Value*> mutated_values_;
  std::shared_ptr<Graph> graph_;
  std::unique_ptr<AliasDb> aliasDb_ = nullptr;
  size_t minSubgraphSize_ = 6;
};

void InlineFunctionalGraphs(Block* block) {
  for (auto it = block->nodes().begin(); it != block->nodes().end();) {
    Node* n = *it;
    it++;
    for (Block* b : n->blocks()) {
      InlineFunctionalGraphs(b);
    }
    if (n->kind() == prim::FunctionalGraph) {
      SubgraphUtils::unmergeSubgraph(n);
    }
  }
}

struct MutationRemover {
  MutationRemover(const std::shared_ptr<Graph>& graph)
      : aliasDb_(nullptr), graph_(graph) {
    aliasDb_ = torch::make_unique<AliasDb>(graph_);
  }

  void run() {
    RemoveAtenMutation(graph_->block());
    RemoveListMutation(graph_->block());
  }

 private:
  bool newMemoryLocation(Value* v) {
    // bail on nodes with side effects, blocks, or graphs
    Node* n = v->node();
    bool unhandled_node = n->blocks().size() != 0 ||
        n->hasAttribute(attr::Subgraph) || n->hasSideEffects();

    // if the output isn't contained or alias by the inputs to its node, it's
    // unique
    return !unhandled_node &&
        !aliasDb_->mayContainAlias(v->node()->inputs(), v);
  }

  bool inplaceOpVariant(Node* n) {
    if (!n->kind().is_aten()) {
      return false;
    }
    auto name = n->schema().name();
    bool inplace_op = name.at(name.size() - 1) == '_';
    if (!inplace_op) {
      return false;
    }

    // needs to have alias analysis by schema
    auto op = n->maybeOperator();
    if (!op) {
      return false;
    }
    if (op->aliasAnalysisKind() != AliasAnalysisKind::FROM_SCHEMA) {
      return false;
    }

    // all inplace ops at time of writing have a single input that is mutated
    // and returned. check that this is true, anything else could have strange
    // semantics,
    if (n->outputs().size() != 1 || n->inputs().size() == 0) {
      return false;
    }
    auto inputs = n->inputs();
    if (!aliasDb_->writtenToAtNode(inputs.at(0), n) ||
        aliasDb_->writtenToAtNode(inputs.slice(1), n)) {
      return false;
    }

    auto new_schema = name.substr(0, name.size() - 1);
    return getAllOperatorsFor(Symbol::fromQualString(new_schema)).size() != 0;
  }

  bool listAppendFollowingListConstruct(Node* n) {
    return n->kind() == aten::append &&
        n->inputs().at(0)->node()->kind() == prim::ListConstruct;
  }

  bool tryMakeCreationAndMutationAtomic(
      Value* mutated_value,
      Node* mutating_op) {
    // We can only remove mutation to values that are unique aliases in the
    // graph. if x = y[0] or y = self.y, then removing the mutation could
    // change observable semantics
    if (!uniqueAlias(mutated_value)) {
      return false;
    }

    // In order to safely remove a mutation, the creation of a tensor and its
    // subsequent mutation need to be one atomic operation
    return aliasDb_->moveBeforeTopologicallyValid(
        mutated_value->node(), mutating_op);
  }

  void RemoveListMutation(Block* block) {
    for (auto it = block->nodes().begin(); it != block->nodes().end();) {
      auto* node = *it;
      it++;

      for (Block* sub_block : node->blocks()) {
        RemoveListMutation(sub_block);
      }

      if (!listAppendFollowingListConstruct(node)) {
        continue;
      }

      Value* mutated_value = node->inputs().at(0);
      if (!tryMakeCreationAndMutationAtomic(mutated_value, node)) {
        continue;
      }

      Node* list_construct = mutated_value->node();
      list_construct->addInput(node->inputs().at(1));
      node->output()->replaceAllUsesWith(mutated_value);
      node->destroy();

      // :(  TODO: incremental update ?
      aliasDb_ = torch::make_unique<AliasDb>(graph_);
    }
  }

  void RemoveAtenMutation(Block* block) {
    for (auto it = block->nodes().begin(); it != block->nodes().end();) {
      auto* node = *it;
      it++;

      for (Block* sub_block : node->blocks()) {
        RemoveAtenMutation(sub_block);
      }

<<<<<<< HEAD
      // TODO: out op variants
      if (!inplaceOpVariant(node)) {
=======
      // We can only remove mutation to values that are unique aliases in the
      // graph. if x = y[0] or y = self.y, then removing the mutation could
      // change observable semantics
      if (!newMemoryLocation(mutated_value)) {
>>>>>>> d6d6a967
        continue;
      }

      Value* mutated_value = node->inputs().at(0);
      if (!tryMakeCreationAndMutationAtomic(mutated_value, node)) {
        continue;
      }

      auto schema_name = node->schema().name();
      auto new_schema = schema_name.substr(0, schema_name.size() - 1);
      auto new_node = graph_->create(Symbol::fromQualString(new_schema), 1);
      new_node->insertBefore(node);
      for (Value* input : node->inputs()) {
        new_node->addInput(input);
      }
      new_node->output()->setType(node->output()->type());
      mutated_value->replaceAllUsesAfterNodeWith(node, new_node->output());
      node->output()->replaceAllUsesWith(new_node->output());
      node->destroy();

      // :(  TODO: incremental update ?
      aliasDb_ = torch::make_unique<AliasDb>(graph_);
    }
  }

 private:
  std::unique_ptr<AliasDb> aliasDb_ = nullptr;
  std::shared_ptr<Graph> graph_;
};

} // namespace

void CreateFunctionalGraphs(const std::shared_ptr<Graph>& graph) {
  // Run Constant Pooling so constants get hoisted
  ConstantPooling(graph);
  FunctionalGraphSlicer func(graph);
  func.run();
  // Creation of Functional Subgraphs & Deinlining creates excess constants
  ConstantPooling(graph);
}

void InlineFunctionalGraphs(const std::shared_ptr<Graph>& graph) {
  InlineFunctionalGraphs(graph->block());
}

void RemoveMutation(const std::shared_ptr<Graph>& graph) {
  MutationRemover mr(graph);
  mr.run();
}

} // namespace jit
} // namespace torch<|MERGE_RESOLUTION|>--- conflicted
+++ resolved
@@ -286,7 +286,7 @@
     // We can only remove mutation to values that are unique aliases in the
     // graph. if x = y[0] or y = self.y, then removing the mutation could
     // change observable semantics
-    if (!uniqueAlias(mutated_value)) {
+    if (!newMemoryLocation(mutated_value)) {
       return false;
     }
 
@@ -333,15 +333,8 @@
         RemoveAtenMutation(sub_block);
       }
 
-<<<<<<< HEAD
       // TODO: out op variants
       if (!inplaceOpVariant(node)) {
-=======
-      // We can only remove mutation to values that are unique aliases in the
-      // graph. if x = y[0] or y = self.y, then removing the mutation could
-      // change observable semantics
-      if (!newMemoryLocation(mutated_value)) {
->>>>>>> d6d6a967
         continue;
       }
 
