--- conflicted
+++ resolved
@@ -35,20 +35,6 @@
   return detail::types<void, Types...>{};
 }
 
-<<<<<<< HEAD
-// To bind custom classes into Torchscript, use an API very similar to Pybind's.
-// Currently exposes one class `torch::class_<T>` and 2 methods.
-// - Constructing `torch::class_<Foo>` registers `Foo` in Python and
-// Torchscript, and puts it under `torch.classes.Foo` in Python.
-// - torch::class_<Foo>.def("method1", &Foo::method1) does some template
-// metaprogramming to introspect the function types and register the operator
-// for use in Torchscript.
-// - torch::class_<Foo>.def(torch::init<int64_t, int64_t>()) registers
-// the Foo(int, int) constructor.
-// see test/custom_operator/classes.cpp and
-// test/custom_operator/test_custom_classes.py for example usages
-
-=======
 // Entry point for custom C++ class registration. To register a C++ class
 // in PyTorch, instantiate `torch::class_` with the desired class as the
 // template parameter. Typically, this instantiation should be done in
@@ -67,21 +53,10 @@
 // `def()` calls to register methods. `myMethod()` is registered with
 // a pointer to the Foo class's `myMethod()` method. `lambdaMethod()`
 // is registered with a C++ lambda expression.
->>>>>>> fa5bc9fa
 template <class CurClass>
 class class_ {
   static_assert(std::is_base_of<CustomClassHolder, CurClass>::value,
     "torch::class_<T> requires T to inherit from CustomClassHolder");
-<<<<<<< HEAD
-
-  std::string className;
-  std::string qualClassName;
-  at::ClassTypePtr classTypePtr;
-
-  const std::string parentModule = "classes";
-  const std::string topModule = "__torch__.torch";
-=======
->>>>>>> fa5bc9fa
 
  public:
   // Constructor. String argument className_ is the name you would like to
@@ -113,15 +88,8 @@
                                                // torch::init<...>()
     auto func = [](c10::tagged_capsule<CurClass> self, Types... args) {
       auto classObj = c10::make_intrusive<CurClass>(args...);
-<<<<<<< HEAD
-      auto genericPtr = c10::static_intrusive_pointer_cast<torch::CustomClassHolder>(std::move(classObj));
-      auto capsule = c10::IValue(std::move(genericPtr));
-      auto object = std::move(self.ivalue).toObject();
-      object->setSlot(0, std::move(capsule));
-=======
       auto object = self.ivalue.toObject();
       object->setSlot(0, c10::IValue::make_capsule(std::move(classObj)));
->>>>>>> fa5bc9fa
     };
 
     defineMethod("__init__", std::move(func));
@@ -190,13 +158,6 @@
                                 SetStateArg&& arg) {
       c10::intrusive_ptr<CurClass> classObj =
           at::guts::invoke(set_state, std::forward<SetStateArg>(arg));
-<<<<<<< HEAD
-      auto genericPtr =
-          c10::static_intrusive_pointer_cast<torch::CustomClassHolder>(
-              classObj);
-      auto capsule = c10::IValue(genericPtr);
-=======
->>>>>>> fa5bc9fa
       auto object = self.ivalue.toObject();
       object->setSlot(0, c10::IValue::make_capsule(classObj));
     };
@@ -272,8 +233,6 @@
   const std::string topModule = "__torch__.torch";
 };
 
-<<<<<<< HEAD
-=======
 // make_custom_class() is a convenient way to create an instance of a registered
 // custom class and wrap it in an IValue, for example when you want to pass the
 // object to TorchScript. Its syntax is equivalent to APIs like std::make_shared<>
@@ -283,7 +242,6 @@
 // and std::string, you might use this API like so:
 //
 // IValue custom_class_iv = torch::make_custom_class<MyClass>(3, "foobarbaz");
->>>>>>> fa5bc9fa
 template <typename CurClass, typename... CtorArgs>
 c10::IValue make_custom_class(CtorArgs&&... args) {
   if (!c10::isCustomClassRegistered<c10::intrusive_ptr<CurClass>>()) {
@@ -291,21 +249,8 @@
         "Trying to instantiate a class that isn't a registered custom class.",
         "");
   }
-<<<<<<< HEAD
-  auto classType = c10::getCustomClassType<c10::intrusive_ptr<CurClass>>();
-  auto ivalue_obj = c10::ivalue::Object::create(
-      c10::StrongTypePtr(nullptr, classType), /*num_slots=*/1);
-  auto userClassInstance =
-      c10::make_intrusive<CurClass>(std::forward<CtorArgs...>(args)...);
-  ivalue_obj->setAttr(
-      "capsule",
-      c10::static_intrusive_pointer_cast<torch::jit::CustomClassHolder>(
-          userClassInstance));
-  return ivalue_obj;
-=======
   auto userClassInstance = c10::make_intrusive<CurClass>(std::forward<CtorArgs>(args)...);
   return c10::IValue(std::move(userClassInstance));
->>>>>>> fa5bc9fa
 }
 
 // jit namespace for backward-compatibility
