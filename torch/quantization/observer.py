from __future__ import absolute_import, division, print_function, unicode_literals

import math
import warnings
from abc import ABCMeta, abstractmethod
from functools import partial

import torch
import torch.nn as nn
from torch._jit_internal import List, Optional


class _PartialWrapper(object):
    def __init__(self, p):
        self.p = p

    def __call__(self, *args, **keywords):
        return self.p(*args, **keywords)

    def __repr__(self):
        return self.p.__repr__()


def _with_args(cls_or_self, **kwargs):
    """
    Wrapper around functools.partial that allows chaining.

    Often you want to assign it to a class as a class method:

        Foo.with_args = classmethod(_with_args)
        Foo.with_args(x=1).with_args(y=2)
    """
    r = _PartialWrapper(partial(cls_or_self, **kwargs))
    return r

_PartialWrapper.with_args = _with_args


ABC = ABCMeta(str("ABC"), (object,), {})  # compatible with Python 2 *and* 3:


class ObserverBase(ABC, nn.Module):
    r"""Observer base Module
    Any concrete observer implementation should derive from this class.

    Concrete observers should follow the same API. In forward, they will update
    the statistics of the observed Tensor. And they should provide a
    `calculate_qparams` function that computes the quantization parameters given
    the collected statistics.
    """

    def __init__(
        self, dtype=torch.quint8, qscheme=torch.per_tensor_affine, reduce_range=False
    ):
        super(ObserverBase, self).__init__()
        self.dtype = dtype
        self.qscheme = qscheme
        self.reduce_range = reduce_range

        self.eps = torch.finfo(torch.float32).eps
        assert self.qscheme in (
            torch.per_tensor_affine,
            torch.per_tensor_symmetric,
            torch.per_channel_affine,
            torch.per_channel_symmetric,
        ), "Default Observer only works for per_tensor_affine, \
                per_tensor_symmetric, per_channel_affine and \
                per_channel_symmetric quantization scheme"
        assert self.dtype in (
            torch.qint8,
            torch.quint8,
        ), "Default Observer only works for qint8 and quint8 data type"

    @abstractmethod
    def forward(self, x):
        pass

    @abstractmethod
    def calculate_qparams(self, **kwargs):
        pass

    def _calculate_per_channel_qparams(self, min_vals, max_vals):
        # type: (Optional[Tensor], Optional[Tensor]) -> Tuple[Tensor, Tensor]
        """
        Given min and max value tensors, this function calculates per channel
        quantization parameters
        """
        if min_vals is None or max_vals is None:
            warnings.warn(
                "must run observer before calling calculate_qparams.\
                                    Returning default scale and zero point "
            )
            return torch.tensor([1.0]), torch.tensor([0])

        for i in range(len(min_vals)):
            assert (
                min_vals[i] <= max_vals[i]
            ), "min {} should be less than max {}".format(min_vals[i], max_vals[i])

        scales = torch.ones(min_vals.size())
        zero_points = torch.ones(min_vals.size())
        for i in range(len(scales)):
            qparam = self._calculate_qparams(
                min_vals[i], max_vals[i]
            )
            scales[i] = float(qparam[0])
            zero_points[i] = int(qparam[1])

        return scales, zero_points

    def _calculate_qparams(self, min_val, max_val):
        # type: (Optional[Tensor], Optional[Tensor]) -> Tuple[Tensor, Tensor]
        """
        Given min and max values, this function calculates quantization parameters
        """

        if max_val is None or min_val is None:
            warnings.warn(
                "must run observer before calling calculate_qparams.\
                                    Returning default scale and zero point "
            )
            return torch.tensor([1.0]), torch.tensor([0])

        assert min_val <= max_val, "min {} should be less than max {}".format(
            min_val, max_val
        )

        if self.dtype == torch.qint8:
            if self.reduce_range:
                qmin, qmax = -64, 63
            else:
                qmin, qmax = -128, 127
        else:
            if self.reduce_range:
                qmin, qmax = 0, 127
            else:
                qmin, qmax = 0, 255

        max_val, min_val = float(max_val), float(min_val)
        min_val = min(0.0, min_val)
        max_val = max(0.0, max_val)
        if max_val == min_val:
            scale = 1.0
            zero_point = 0
        else:
            if self.qscheme == torch.per_tensor_symmetric or self.qscheme == torch.per_channel_symmetric:
                max_val = max(-min_val, max_val)
                scale = max_val / ((qmax - qmin) / 2)
                scale = max(scale, self.eps)
                zero_point = 0 if self.dtype == torch.qint8 else 128
            else:
                scale = (max_val - min_val) / float(qmax - qmin)
                scale = max(scale, self.eps)
                zero_point = qmin - round(min_val / scale)
                zero_point = max(qmin, zero_point)
                zero_point = min(qmax, zero_point)
                zero_point = int(zero_point)

        return torch.tensor([scale]), torch.tensor([zero_point])

    with_args = classmethod(_with_args)
    def _save_to_state_dict(self, destination, prefix, keep_vars):
        super(ObserverBase, self)._save_to_state_dict(destination, prefix, keep_vars)
        destination[prefix + 'dtype'] = self.dtype
        destination[prefix + 'qscheme'] = self.qscheme
        destination[prefix + 'reduce_range'] = self.reduce_range

    def _load_from_state_dict(self, state_dict, prefix, local_metadata, strict,
                              missing_keys, unexpected_keys, error_msgs):

        self.dtype = state_dict.pop(prefix + 'dtype')
        self.qscheme = state_dict.pop(prefix + 'qscheme')
        self.reduce_range = state_dict.pop(prefix + 'reduce_range')
        super(ObserverBase, self)._load_from_state_dict(state_dict, prefix, local_metadata, False,
                                                        missing_keys, unexpected_keys, error_msgs)


class MinMaxObserver(ObserverBase):
    r"""Default Observer Module
    A default implementation of the observer module, only works for
    `per_tensor_affine` quantization scheme.  The module will record the
     running average of max and min value of the observed Tensor and
    calculate_qparams will calculate scale and zero_point
    """

    __annotations__ = {
        "min_val": Optional[torch.Tensor],
        "max_val": Optional[torch.Tensor],
    }

    def __init__(self, **kwargs):
        #  For x86 quantized kernels, we need to ensure that the vpmaddubsw instruction
        #  does not overflow. We allow for a reduce_range argument to observers that
        #  reduces the quantized range to (0,127) or (-64, 63). For more details see
        #  aten/src/ATen/native/quantized/cpu/qconv.cpp
        #  This is not the optimal choice for non x86 backends as
        #  lose a bit of precision for activations.

        super(MinMaxObserver, self).__init__(**kwargs)
        self.min_val = None
        self.max_val = None
        if (
            self.qscheme == torch.per_tensor_symmetric
            and self.reduce_range
            and self.dtype == torch.quint8
        ):
            raise NotImplementedError(
                "Cannot reduce range for symmetric quantization for quint8"
            )

    def forward(self, x):
        min_val = self.min_val
        max_val = self.max_val
        if min_val is None or max_val is None:
            min_val = torch.min(x)
            max_val = torch.max(x)
        else:
            min_val = torch.min(torch.min(x), min_val)
            max_val = torch.max(torch.max(x), max_val)
        self.min_val = min_val
        self.max_val = max_val
        return x

    @torch.jit.export
    def calculate_qparams(self):
        return self._calculate_qparams(self.min_val, self.max_val)

    @torch.jit.export
    def extra_repr(self):
        return "min_val={}, max_val={}".format(self.min_val, self.max_val)

    def _save_to_state_dict(self, destination, prefix, keep_vars):
        super(MinMaxObserver, self)._save_to_state_dict(destination, prefix, keep_vars)
        destination[prefix + 'min_val'] = self.min_val
        destination[prefix + 'max_val'] = self.max_val

    def _load_from_state_dict(self, state_dict, prefix, local_metadata, strict,
                              missing_keys, unexpected_keys, error_msgs):

        self.min_val = state_dict.pop(prefix + 'min_val')
        self.max_val = state_dict.pop(prefix + 'max_val')
        super(MinMaxObserver, self)._load_from_state_dict(state_dict, prefix, local_metadata, False,
                                                          missing_keys, unexpected_keys, error_msgs)


class PerChannelMinMaxObserver(ObserverBase):
    r"""Per Channel Observer Module
    The module will record the running average of max and min value for each
    channel of the observed Tensor and calculate_qparams will calculate
    scales and zero_points for each channel
    """

    def __init__(self, ch_axis=0, **kwargs):
        super(PerChannelMinMaxObserver, self).__init__(**kwargs)
        self.ch_axis = ch_axis
        self.min_vals = None
        self.max_vals = None
        if (
            self.qscheme == torch.per_channel_symmetric
            and self.reduce_range
            and self.dtype == torch.quint8
        ):
            raise NotImplementedError(
                "Cannot reduce range for symmetric quantization for quint8"
            )

    def forward(self, x):
        with torch.no_grad():
            min_vals = self.min_vals
            max_vals = self.max_vals
            x_dim = x.size()

            new_axis_list = list(range(len(x_dim)))
            new_axis_list[self.ch_axis] = 0
            new_axis_list[0] = self.ch_axis
            y = x.permute(tuple(new_axis_list))
            y = torch.flatten(y, start_dim=1)
            if min_vals is None or max_vals is None:
                min_vals = torch.min(y, 1)[0]
                max_vals = torch.max(y, 1)[0]
            else:
                min_vals = torch.min(torch.min(y, 1)[0], min_vals)
                max_vals = torch.max(torch.max(y, 1)[0], max_vals)
            self.min_vals = min_vals
            self.max_vals = max_vals
            return x

    def calculate_qparams(self):
        return self._calculate_per_channel_qparams(self.min_vals, self.max_vals)

    def extra_repr(self):
        return "min_val={}, max_val={}".format(self.min_vals, self.max_vals)

    def _save_to_state_dict(self, destination, prefix, keep_vars):
        super(PerChannelMinMaxObserver, self)._save_to_state_dict(destination, prefix, keep_vars)
        destination[prefix + 'min_vals'] = self.min_vals
        destination[prefix + 'max_vals'] = self.max_vals
        destination[prefix + 'ch_axis'] = self.ch_axis

    def _load_from_state_dict(self, state_dict, prefix, local_metadata, strict,
                              missing_keys, unexpected_keys, error_msgs):

        self.min_vals = state_dict.pop(prefix + 'min_vals')
        self.max_vals = state_dict.pop(prefix + 'max_vals')
        self.ch_axis = state_dict.pop(prefix + 'ch_axis')
        super(PerChannelMinMaxObserver, self)._load_from_state_dict(state_dict, prefix, local_metadata, False,
                                                                    missing_keys, unexpected_keys, error_msgs)




class HistogramObserver(ObserverBase):
    r"""
    The module records the running histogram of tensor values along with
    min/max values. calculate_qparams will calculate scale and zero_point
    """

    __annotations__ = {
        "min_val": Optional[torch.Tensor],
        "max_val": Optional[torch.Tensor],
        "histogram": Optional[torch.Tensor],
    }

    def __init__(self, bins=2048, **kwargs):
        # bins: The number of bins used for histogram calculation.
        super(HistogramObserver, self).__init__(**kwargs)
        self.bins = bins
        self.histogram = None
        self.min_val = None
        self.max_val = None

    @staticmethod
    def _get_norm(delta_begin, delta_end, density, norm_type):
        """
        Compute the norm of the values uniformaly distributed between
        delta_begin and delta_end.

        norm = density * (integral_{begin, end} x^2)
             = density * (end^3 - begin^3) / 3
        """
        assert norm_type == "L2", "Only L2 norms are currently supported"
        norm = 0.0
        if norm_type == "L2":
            norm = (
                delta_end * delta_end * delta_end
                - delta_begin * delta_begin * delta_begin
            ) / 3
        return density * norm

    def _compute_quantization_error(self, next_start_bin, next_end_bin, norm_type):
        """
        Compute the quantization error if we use start_bin to end_bin as the
        min and max to do the quantization.
        """
        dst_nbins = 2 ** torch.iinfo(self.dtype).bits
        bin_width = (self.max_val.item() - self.min_val.item()) / self.bins

        norm = 0.0
        dst_bin_width = bin_width * (next_end_bin - next_start_bin + 1) / dst_nbins
        for src_bin in range(self.bins):
            # distances from the beginning of first dst_bin to the beginning and
            # end of src_bin
            src_bin_begin = (src_bin - next_start_bin) * bin_width
            src_bin_end = src_bin_begin + bin_width

            # which dst_bins the beginning and end of src_bin belong to?
            dst_bin_of_begin = min(
                dst_nbins - 1, max(0.0, math.floor(src_bin_begin / dst_bin_width))
            )
            dst_bin_of_end = min(
                dst_nbins - 1, max(0.0, math.floor(src_bin_end / dst_bin_width))
            )
            dst_bin_of_begin_center = (
                dst_bin_of_begin * dst_bin_width + dst_bin_width / 2
            )

            density = self.histogram[src_bin] / bin_width
            if dst_bin_of_begin == dst_bin_of_end:
                # if src_bin is entirely within 1 dst_bin
                delta_begin = src_bin_begin - dst_bin_of_begin_center
                delta_end = src_bin_end - dst_bin_of_begin_center
                norm = norm + self._get_norm(delta_begin, delta_end, density, norm_type)
            else:
                delta_begin = src_bin_begin - dst_bin_of_begin_center
                delta_end = dst_bin_width / 2
                norm = norm + self._get_norm(delta_begin, delta_end, density, norm_type)

                norm = norm + (dst_bin_of_end - dst_bin_of_begin - 1) * self._get_norm(
                    -dst_bin_width / 2, dst_bin_width / 2, density, norm_type
                )

                dst_bin_of_end_center = (
                    dst_bin_of_end * dst_bin_width + dst_bin_width / 2
                )

                delta_begin = -dst_bin_width / 2
                delta_end = src_bin_end - dst_bin_of_end_center
                norm = norm + self._get_norm(delta_begin, delta_end, density, norm_type)
        return norm

    def _non_linear_param_search(self):
        """
        An approximation for L2 error minimization for selecting min/max.
        By selecting new min/max, we filter out outliers in input distribution.
        This follows the implementation of NormMinimization::NonlinearQuantizationParamsSearch in
        caffe2/quantization/server/norm_minimization.cc
        """
        assert self.histogram.size()[0] == self.bins, "bins mistmatch"
        bin_width = (self.max_val - self.min_val) / self.bins

        # cumulative sum
        total = sum(self.histogram)
        cSum = torch.cumsum(self.histogram, dim=0)

        stepsize = 1e-5
        alpha = 0.0
        beta = 1.0
        start_bin = 0
        end_bin = self.bins - 1
        norm_min = float("inf")

        while alpha < beta:
            next_alpha = alpha + stepsize
            next_beta = beta - stepsize

            # find the left and right bins between the quantile bounds
            l = start_bin
            r = end_bin
            while l < end_bin and cSum[l] < next_alpha * total:
                l = l + 1
            while r > start_bin and cSum[r] > next_beta * total:
                r = r - 1

            next_start_bin = start_bin
            next_end_bin = end_bin
            if (l - start_bin) > (end_bin - r):
                next_start_bin = l
                alpha = next_alpha
            else:
                next_end_bin = r
                beta = next_beta

            if next_start_bin == start_bin and next_end_bin == end_bin:
                continue

            # calculate the quantization error using next_start_bin and next_end_bin
            norm = self._compute_quantization_error(next_start_bin, next_end_bin, "L2")

            if norm > norm_min:
                break
            norm_min = norm
            start_bin = next_start_bin
            end_bin = next_end_bin

        new_min = self.min_val + bin_width * start_bin
        new_max = self.min_val + bin_width * (end_bin + 1)
        return new_min, new_max

    def _combine_histograms(
        self, dst_histogram, dst_min, dst_max, src_histogram, src_min, src_max
    ):
        bins_dst = dst_histogram.size()[0]
        bins_src = src_histogram.size()[0]

        dst_bin_width = (dst_max - dst_min) / bins_dst
        src_bin_width = (src_max - src_min) / bins_src

        for i in range(bins_src):
            src_bin_count = src_histogram[i].item()
            if src_bin_count == 0:
                continue

            src_bin_begin = src_min + src_bin_width * i
            src_bin_end = src_bin_begin + src_bin_width

            dst_bin = 0
            if dst_bin_width:
                dst_bin = int((src_bin_begin - dst_min) / dst_bin_width)

            dst_bin_begin = dst_min + dst_bin_width * dst_bin
            dst_bin_end = dst_bin_begin + dst_bin_width

            dst_bin2 = 0
            if dst_bin_width:
                dst_bin2 = min(
                    int((src_bin_end - dst_min) / dst_bin_width), bins_dst - 1
                )

            assert dst_bin2 <= dst_bin + 2, "1 src_bin is mapped to at most 2 dst_bins"
            # dst_bin_cnt is the count from src_bin that should go to dst_bin
            # the remainder should go to dst_bin2
            dst_bin_cnt = 0
            if src_bin_width == 0 or dst_bin_width == 0:
                dst_bin_cnt = src_bin_count
            else:
                # We divide counts in src_bin in proportion to range overlap with dst_bin
                dst_bin_cnt = min(
                    round(
                        (dst_bin_end - src_bin_begin) / src_bin_width * src_bin_count
                    ),
                    src_bin_count,
                )

            dst_histogram[dst_bin] += dst_bin_cnt

            # remaining should go to dst_bin2
            if dst_bin_cnt < src_bin_count:
                dst_histogram[dst_bin2] += src_bin_count - dst_bin_cnt

    def forward(self, x):
        with torch.no_grad():
            min_val = self.min_val
            max_val = self.max_val
            histogram = self.histogram
            if min_val is None or max_val is None or histogram is None:
                min_val = torch.min(x)
                max_val = torch.max(x)
                self.min_val = min_val
                self.max_val = max_val
                self.histogram = torch.histc(x, self.bins, min=min_val, max=max_val)
            else:
                new_min = torch.min(x)
                new_max = torch.max(x)
                new_histogram = torch.histc(x, self.bins, min=new_min, max=new_max)
                # combine the existing histogram and new histogram into 1 histogram
                combined_histogram = torch.zeros_like(self.histogram)
                combined_min = torch.min(new_min, self.min_val)
                combined_max = torch.max(new_max, self.max_val)
                self._combine_histograms(
                    combined_histogram,
                    combined_min.item(),
                    combined_max.item(),
                    self.histogram,
                    self.min_val.item(),
                    self.max_val.item(),
                )
                self._combine_histograms(
                    combined_histogram,
                    combined_min.item(),
                    combined_max.item(),
                    new_histogram,
                    new_min.item(),
                    new_max.item(),
                )
                self.histogram = combined_histogram
                self.min_val = combined_min
                self.max_val = combined_max
        return x

    def calculate_qparams(self):
        if self.histogram is None:
            warnings.warn(
                "must run observer before calling calculate_qparams.\
                                    Returning default scale and zero point "
            )
            return torch.tensor([1.0]), torch.tensor([0])
        assert self.bins == len(self.histogram), (
            "The number of bins in histogram should be equal to the number of bins "
            "supplied while making this observer"
        )

        new_min, new_max = self._non_linear_param_search()

        return self._calculate_qparams(new_min.item(), new_max.item())

    def _save_to_state_dict(self, destination, prefix, keep_vars):
        super(HistogramObserver, self)._save_to_state_dict(destination, prefix, keep_vars)
        destination[prefix + 'bins'] = self.bins
        destination[prefix + 'histogram'] = self.histogram
        destination[prefix + 'min_val'] = self.min_val
        destination[prefix + 'max_val'] = self.max_val

    def _load_from_state_dict(self, state_dict, prefix, local_metadata, strict,
                              missing_keys, unexpected_keys, error_msgs):
        self.bins = state_dict.pop(prefix + 'bins')
        self.histogram = state_dict.pop(prefix + 'histogram')
        self.min_val = state_dict.pop(prefix + 'min_val')
        self.max_val = state_dict.pop(prefix + 'max_val')
        super(HistogramObserver, self)._load_from_state_dict(state_dict, prefix, local_metadata, False,
                                                             missing_keys, unexpected_keys, error_msgs)



class RecordingObserver(ObserverBase):
    r"""
    The module is mainly for debug and records the tensor values during runtime
    """
    __annotations__ = {"tensor_val": List[Optional[torch.Tensor]]}

    def __init__(self, **kwargs):
        super(RecordingObserver, self).__init__(**kwargs)
        self.tensor_val = []

    def forward(self, x):
        self.tensor_val.append(x.clone())
        return x

    @torch.jit.export
    def calculate_qparams(self):
        raise Exception("calculate_qparams should not be called for RecordingObserver")

    @torch.jit.export
    def get_tensor_value(self):
        return self.tensor_val


<<<<<<< HEAD
def observer(observer_cls, **kwargs):
    return partial(observer_cls, **kwargs)


def default_observer(**kwargs):
    # Restrict activations to be in the range (0,127)
    kwargs.setdefault("reduce_range", True)
    return observer(MinMaxObserver, **kwargs)

def default_l2_observer(**kwargs):
    # Restrict activations to be in the range (0,127)
    print(kwargs)
    kwargs.setdefault("reduce_range", True)
    return observer(HistogramObserver, **kwargs)

def default_debug_observer(**kwargs):
    return observer(TensorObserver, **kwargs)


def default_weight_observer(**kwargs):
    kwargs.setdefault("dtype", torch.qint8)
    kwargs.setdefault("qscheme", torch.per_tensor_symmetric)
    return observer(MinMaxObserver, **kwargs)
=======
# Restrict activations to be in the range (0,127)
default_observer = MinMaxObserver.with_args(reduce_range=True)
default_debug_observer = RecordingObserver
default_weight_observer = MinMaxObserver.with_args(dtype=torch.qint8, qscheme=torch.per_tensor_symmetric)
>>>>>>> 7591dd14
<|MERGE_RESOLUTION|>--- conflicted
+++ resolved
@@ -603,34 +603,8 @@
     def get_tensor_value(self):
         return self.tensor_val
 
-
-<<<<<<< HEAD
-def observer(observer_cls, **kwargs):
-    return partial(observer_cls, **kwargs)
-
-
-def default_observer(**kwargs):
-    # Restrict activations to be in the range (0,127)
-    kwargs.setdefault("reduce_range", True)
-    return observer(MinMaxObserver, **kwargs)
-
-def default_l2_observer(**kwargs):
-    # Restrict activations to be in the range (0,127)
-    print(kwargs)
-    kwargs.setdefault("reduce_range", True)
-    return observer(HistogramObserver, **kwargs)
-
-def default_debug_observer(**kwargs):
-    return observer(TensorObserver, **kwargs)
-
-
-def default_weight_observer(**kwargs):
-    kwargs.setdefault("dtype", torch.qint8)
-    kwargs.setdefault("qscheme", torch.per_tensor_symmetric)
-    return observer(MinMaxObserver, **kwargs)
-=======
 # Restrict activations to be in the range (0,127)
 default_observer = MinMaxObserver.with_args(reduce_range=True)
 default_debug_observer = RecordingObserver
 default_weight_observer = MinMaxObserver.with_args(dtype=torch.qint8, qscheme=torch.per_tensor_symmetric)
->>>>>>> 7591dd14
+default_histogram_observer = HistogramObserver.with_args(reduce_range=True)