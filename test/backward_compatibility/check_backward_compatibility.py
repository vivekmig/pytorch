--- conflicted
+++ resolved
@@ -117,12 +117,6 @@
     ('aten::confirmed_by_owner', datetime.date(2020, 3, 17)),
     ('aten::owner', datetime.date(2020, 3, 27)),
     ('aten::owner_name', datetime.date(2020, 3, 27)),
-<<<<<<< HEAD
-    ('_xnnpack::linear_packed', datetime.date(2020, 3, 25)),
-    ('_xnnpack::linear_prepack', datetime.date(2020, 3, 25)),
-    ('_xnnpack::conv2d_packed', datetime.date(2020, 3, 25)),
-    ('_xnnpack::conv2d_prepack', datetime.date(2020, 3, 25)),
-=======
     ('_xnnpack::conv2d_packed', datetime.date(2020, 4, 2)),
     ('_xnnpack::conv2d_prepack', datetime.date(2020, 4, 2)),
     ('_xnnpack::linear_packed', datetime.date(2020, 4, 2)),
@@ -134,7 +128,6 @@
 # Add new schemas that will fail the nightly here
 dont_parse_list = [
     ("prim::id", datetime.date(2020, 4, 1)),
->>>>>>> bbec4520
 ]
 
 
@@ -206,13 +199,8 @@
             line = f.readline()
             if not line:
                 break
-<<<<<<< HEAD
-            if "Conv2dOpContext" in line or "LinearOpContext" in line:
-                # Remove this once nightlies pickup this PR.
-=======
             if "torch.classes" in line:
                 # TODO Fix type __torch__.torch.classes.xxx
->>>>>>> bbec4520
                 continue
 
             if dont_parse(line.strip()):
