--- conflicted
+++ resolved
@@ -667,8 +667,6 @@
   is_optimizer_state_equal<RMSpropParamState>(optim1.state(), optim1_2.state());
 }
 
-<<<<<<< HEAD
-=======
 TEST(SerializeTest, Optim_LBFGS) {
   auto options = LBFGSOptions();
   auto model1 = Linear(5, 2);
@@ -762,7 +760,6 @@
   }
 }
 
->>>>>>> fa5bc9fa
 TEST(SerializeTest, XOR_CUDA) {
   torch::manual_seed(0);
   // We better be able to save and load a XOR model!
